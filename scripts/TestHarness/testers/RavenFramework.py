from util import *
from Tester import Tester
from CSVDiffer import CSVDiffer
from UnorderedCSVDiffer import UnorderedCSVDiffer
from XMLDiff import XMLDiff
import RavenUtils
import os
import subprocess
import sys

class RavenFramework(Tester):

  @staticmethod
  def validParams():
    params = Tester.validParams()
    params.addRequiredParam('input',"The input file to use for this test.")
    params.addParam('output','',"List of output files that the input should create.")
    params.addParam('csv','',"List of csv files to check")
    params.addParam('UnorderedCsv','',"List of unordered csv files to check")
    params.addParam('xml','',"List of xml files to check")
    params.addParam('xmlopts','',"Options for xml checking")
    params.addParam('rel_err','','Relative Error for csv files')
    params.addParam('required_executable','','Skip test if this executable is not found')
    params.addParam('required_libraries','','Skip test if any of these libraries are not found')
    params.addParam('skip_if_env','','Skip test if this environmental variable is defined')
    params.addParam('test_interface_only','False','Test the interface only (without running the driven code')
    return params

  def getCommand(self, options):
    ravenflag = ''
    if self.specs['test_interface_only'].lower() == 'true': ravenflag = 'interfaceCheck '
    if RavenUtils.inPython3():
      return "python3 ../../framework/Driver.py " + ravenflag + self.specs["input"]
    else:
      return "python ../../framework/Driver.py " + ravenflag + self.specs["input"]


  def __init__(self, name, params):
    Tester.__init__(self, name, params)
    self.csv_files = self.specs['csv'].split(" ") if len(self.specs['csv']) > 0 else []
    self.xml_files = self.specs['xml'].split(" ") if len(self.specs['xml']) > 0 else []
    self.ucsv_files = self.specs['UnorderedCsv'].split(" ") if len(self.specs['UnorderedCsv']) > 0 else []
    self.required_executable = self.specs['required_executable']
    self.required_libraries = self.specs['required_libraries'].split(' ')  if len(self.specs['required_libraries']) > 0 else []
    self.required_executable = self.required_executable.replace("%METHOD%",os.environ.get("METHOD","opt"))
    self.specs['scale_refine'] = False

  def checkRunnable(self, option):
    missing,too_old = RavenUtils.checkForMissingModules()
    if len(missing) > 0:
      return (False,'skipped (Missing python modules: '+" ".join(missing)+
              " PYTHONPATH="+os.environ.get("PYTHONPATH","")+')')
    if len(too_old) > 0:
      return (False,'skipped (Old version python modules: '+" ".join(too_old)+
              " PYTHONPATH="+os.environ.get("PYTHONPATH","")+')')
    for lib in self.required_libraries:
      missing, too_old = RavenUtils.checkForMissingModule(lib,'','')
      if len(missing) > 0:
        return (False,'skipped (Unable to import library: "'+lib+'")')
    if len(self.required_executable) > 0 and \
       not os.path.exists(self.required_executable):
      return (False,'skipped (Missing executable: "'+self.required_executable+'")')
    try:
      if len(self.required_executable) > 0 and \
         subprocess.call([self.required_executable],stdout=subprocess.PIPE) != 0:
        return (False,'skipped (Failing executable: "'+self.required_executable+'")')
    except:
      return (False,'skipped (Error when trying executable: "'+self.required_executable+'")')
    if len(self.specs['skip_if_env']) > 0:
      env_var = self.specs['skip_if_env']
      if env_var in os.environ:
        return (False,'skipped (found environmental variable "'+env_var+'")')
    return (True, '')

  def prepare(self):
    self.check_files = [os.path.join(self.specs['test_dir'],filename)  for filename in self.specs['output'].split(" ")]
<<<<<<< HEAD
    print 'all names:',self.check_files
    for filename in self.check_files+self.csv_files+self.xml_files:# + [os.path.join(self.specs['test_dir'],filename)  for filename in self.csv_files]:
      print 'fname', filename
=======
    for filename in self.check_files+self.csv_files+self.xml_files+self.ucsv_files:# + [os.path.join(self.specs['test_dir'],filename)  for filename in self.csv_files]:
>>>>>>> 0ae73351
      if os.path.exists(filename):
        os.remove(filename)

  def processResults(self, moose_dir,retcode, options, output):
    missing = []
    for filename in self.check_files:
      if not os.path.exists(filename):
        missing.append(filename)

    if len(missing) > 0:
      return ('CWD '+os.getcwd()+' METHOD '+os.environ.get("METHOD","?")+' Expected files not created '+" ".join(missing),output)

    #csv
    if len(self.specs["rel_err"]) > 0:
      csv_diff = CSVDiffer(self.specs['test_dir'],self.csv_files,relative_error=float(self.specs["rel_err"]))
    else:
      csv_diff = CSVDiffer(self.specs['test_dir'],self.csv_files)
    message = csv_diff.diff()
    if csv_diff.getNumErrors() > 0:
      return (message,output)

    #unordered csv
    ucsv_diff = UnorderedCSVDiffer(self.specs['test_dir'],self.ucsv_files)
    ucsv_same,ucsv_messages = ucsv_diff.diff()
    if not ucsv_same:
      return ucsv_messages,output
    return ('',output)

    #xml
    if len(self.specs['xmlopts'])>0: xmlopts = self.specs['xmlopts'].split(' ')
    else: xmlopts=[]
    xml_diff = XMLDiff(self.specs['test_dir'],self.xml_files,*xmlopts)
    (xml_same,xml_messages) = xml_diff.diff()
    if not xml_same:
      return (xml_messages,output)
    return ('',output)<|MERGE_RESOLUTION|>--- conflicted
+++ resolved
@@ -74,13 +74,7 @@
 
   def prepare(self):
     self.check_files = [os.path.join(self.specs['test_dir'],filename)  for filename in self.specs['output'].split(" ")]
-<<<<<<< HEAD
-    print 'all names:',self.check_files
-    for filename in self.check_files+self.csv_files+self.xml_files:# + [os.path.join(self.specs['test_dir'],filename)  for filename in self.csv_files]:
-      print 'fname', filename
-=======
     for filename in self.check_files+self.csv_files+self.xml_files+self.ucsv_files:# + [os.path.join(self.specs['test_dir'],filename)  for filename in self.csv_files]:
->>>>>>> 0ae73351
       if os.path.exists(filename):
         os.remove(filename)
 
