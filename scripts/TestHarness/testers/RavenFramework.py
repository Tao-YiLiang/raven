from util import *
from Tester import Tester
from CSVDiffer import CSVDiffer
from UnorderedCSVDiffer import UnorderedCSVDiffer
from XMLDiff import XMLDiff
import RavenUtils
import os
import subprocess
import sys

# Set this outside the class because the framework directory is constant for
#  each instance of this Tester, and in addition, there is a problem with the
#  path by the time you call it in __init__ that causes it to think its absolute
#  path is somewhere under tests/framework.
# Be aware that if this file changes its location, this variable should also be
#  changed.
myDir = os.path.dirname(os.path.realpath(__file__))
RAVEN_DIR = os.path.abspath(os.path.join(myDir, '..', '..', '..', 'framework'))

_missing_modules, _too_old_modules = RavenUtils.checkForMissingModules()

class RavenFramework(Tester):

  @staticmethod
  def validParams():
    params = Tester.validParams()
    params.addRequiredParam('input',"The input file to use for this test.")
    params.addParam('output','',"List of output files that the input should create.")
    params.addParam('csv','',"List of csv files to check")
    params.addParam('UnorderedCsv','',"List of unordered csv files to check")
    params.addParam('xml','',"List of xml files to check")
    params.addParam('UnorderedXml','',"List of unordered xml files to check")
    params.addParam('xmlopts','',"Options for xml checking")
    params.addParam('rel_err','','Relative Error for csv files or floats in xml ones')
    params.addParam('required_executable','','Skip test if this executable is not found')
    params.addParam('required_libraries','','Skip test if any of these libraries are not found')
    params.addParam('skip_if_env','','Skip test if this environmental variable is defined')
    params.addParam('test_interface_only','False','Test the interface only (without running the driven code')
<<<<<<< HEAD
    params.addParam('zero_threshold',sys.float_info.min*4.0,'if a float is, in absolute value, below this threshold no comparison is performed')
=======
    params.addParam('zero_threshold',sys.float_info.min*4.0,'it represents the value below which a float is considered zero (XML comparison only)')
>>>>>>> 46ac934e
    return params

  def getCommand(self, options):
    ravenflag = ''
    if self.specs['test_interface_only'].lower() == 'true': ravenflag = 'interfaceCheck '
    if RavenUtils.inPython3():
      return "python3 " + self.driver + " " + ravenflag + self.specs["input"]
    else:
      return "python " + self.driver + " " + ravenflag + self.specs["input"]


  def __init__(self, name, params):
    Tester.__init__(self, name, params)
    self.csv_files = self.specs['csv'].split(" ") if len(self.specs['csv']) > 0 else []
    self.xml_files = self.specs['xml'].split(" ") if len(self.specs['xml']) > 0 else []
    self.ucsv_files = self.specs['UnorderedCsv'].split(" ") if len(self.specs['UnorderedCsv']) > 0 else []
    self.uxml_files = self.specs['UnorderedXml'].split(" ") if len(self.specs['UnorderedXml']) > 0 else []
    self.required_executable = self.specs['required_executable']
    self.required_libraries = self.specs['required_libraries'].split(' ')  if len(self.specs['required_libraries']) > 0 else []
    self.required_executable = self.required_executable.replace("%METHOD%",os.environ.get("METHOD","opt"))
    self.specs['scale_refine'] = False
    self.driver = os.path.join(RAVEN_DIR,'Driver.py')

  def checkRunnable(self, option):
    missing,too_old = _missing_modules, _too_old_modules
    if len(missing) > 0:
      return (False,'skipped (Missing python modules: '+" ".join(missing)+
              " PYTHONPATH="+os.environ.get("PYTHONPATH","")+')')
    if len(too_old) > 0:
      return (False,'skipped (Old version python modules: '+" ".join(too_old)+
              " PYTHONPATH="+os.environ.get("PYTHONPATH","")+')')
    for lib in self.required_libraries:
      missing, too_old = RavenUtils.checkForMissingModule(lib,'','')
      if len(missing) > 0:
        return (False,'skipped (Unable to import library: "'+lib+'")')
    if len(self.required_executable) > 0 and \
       not os.path.exists(self.required_executable):
      return (False,'skipped (Missing executable: "'+self.required_executable+'")')
    try:
      if len(self.required_executable) > 0 and \
         subprocess.call([self.required_executable],stdout=subprocess.PIPE) != 0:
        return (False,'skipped (Failing executable: "'+self.required_executable+'")')
    except:
      return (False,'skipped (Error when trying executable: "'+self.required_executable+'")')
    if len(self.specs['skip_if_env']) > 0:
      env_var = self.specs['skip_if_env']
      if env_var in os.environ:
        return (False,'skipped (found environmental variable "'+env_var+'")')
    return (True, '')

  def prepare(self):
    if self.specs['output'].strip() != '':
      self.check_files = [os.path.join(self.specs['test_dir'],filename)  for filename in self.specs['output'].split(" ")]
    else:
      self.check_files = []
    for filename in self.check_files+self.csv_files+self.xml_files+self.ucsv_files+self.uxml_files:# + [os.path.join(self.specs['test_dir'],filename)  for filename in self.csv_files]:
      if os.path.exists(filename):
        os.remove(filename)

  def processResults(self, moose_dir,retcode, options, output):
    missing = []
    for filename in self.check_files:
      if not os.path.exists(filename):
        missing.append(filename)

    if len(missing) > 0:
      return ('CWD '+os.getcwd()+' METHOD '+os.environ.get("METHOD","?")+' Expected files not created '+" ".join(missing),output)

    #csv
    if len(self.specs["rel_err"]) > 0:
      csv_diff = CSVDiffer(self.specs['test_dir'],self.csv_files,relative_error=float(self.specs["rel_err"]))
    else:
      csv_diff = CSVDiffer(self.specs['test_dir'],self.csv_files)
    message = csv_diff.diff()
    if csv_diff.getNumErrors() > 0:
      return (message,output)

    #unordered csv
    ucsv_diff = UnorderedCSVDiffer(self.specs['test_dir'],self.ucsv_files)
    ucsv_same,ucsv_messages = ucsv_diff.diff()
    if not ucsv_same:
      return ucsv_messages,output

    #xml
    xmlopts = {}
    if len(self.specs["rel_err"]) > 0: xmlopts['rel_err'] = float(self.specs["rel_err"])
    xmlopts['zero_threshold'] = float(self.specs["zero_threshold"])
<<<<<<< HEAD
    xmlopts['unordered'] = False
=======
    xmlopts['unordered'     ] = False
    #xmlopts['unordered'] = self.specs["zero_threshold"]
>>>>>>> 46ac934e
    if len(self.specs['xmlopts'])>0: xmlopts['xmlopts'] = self.specs['xmlopts'].split(' ')
    xml_diff = XMLDiff(self.specs['test_dir'],self.xml_files,**xmlopts)
    (xml_same,xml_messages) = xml_diff.diff()
    if not xml_same:
      return (xml_messages,output)

    #unordered xml
<<<<<<< HEAD
    uxmlopts = xmlopts
    uxmlopts['unordered'] = True
    uxml_diff = XMLDiff(self.specs['test_dir'],self.uxml_files,**uxmlopts)
=======
    xmlopts['unordered'] = True
    uxml_diff = XMLDiff(self.specs['test_dir'],self.uxml_files,**xmlopts)
>>>>>>> 46ac934e
    (uxml_same,uxml_messages) = uxml_diff.diff()
    if not uxml_same:
      return (uxml_messages,output)

    return ('',output)<|MERGE_RESOLUTION|>--- conflicted
+++ resolved
@@ -36,11 +36,7 @@
     params.addParam('required_libraries','','Skip test if any of these libraries are not found')
     params.addParam('skip_if_env','','Skip test if this environmental variable is defined')
     params.addParam('test_interface_only','False','Test the interface only (without running the driven code')
-<<<<<<< HEAD
-    params.addParam('zero_threshold',sys.float_info.min*4.0,'if a float is, in absolute value, below this threshold no comparison is performed')
-=======
     params.addParam('zero_threshold',sys.float_info.min*4.0,'it represents the value below which a float is considered zero (XML comparison only)')
->>>>>>> 46ac934e
     return params
 
   def getCommand(self, options):
@@ -128,12 +124,7 @@
     xmlopts = {}
     if len(self.specs["rel_err"]) > 0: xmlopts['rel_err'] = float(self.specs["rel_err"])
     xmlopts['zero_threshold'] = float(self.specs["zero_threshold"])
-<<<<<<< HEAD
-    xmlopts['unordered'] = False
-=======
     xmlopts['unordered'     ] = False
-    #xmlopts['unordered'] = self.specs["zero_threshold"]
->>>>>>> 46ac934e
     if len(self.specs['xmlopts'])>0: xmlopts['xmlopts'] = self.specs['xmlopts'].split(' ')
     xml_diff = XMLDiff(self.specs['test_dir'],self.xml_files,**xmlopts)
     (xml_same,xml_messages) = xml_diff.diff()
@@ -141,14 +132,8 @@
       return (xml_messages,output)
 
     #unordered xml
-<<<<<<< HEAD
-    uxmlopts = xmlopts
-    uxmlopts['unordered'] = True
-    uxml_diff = XMLDiff(self.specs['test_dir'],self.uxml_files,**uxmlopts)
-=======
     xmlopts['unordered'] = True
     uxml_diff = XMLDiff(self.specs['test_dir'],self.uxml_files,**xmlopts)
->>>>>>> 46ac934e
     (uxml_same,uxml_messages) = uxml_diff.diff()
     if not uxml_same:
       return (uxml_messages,output)
