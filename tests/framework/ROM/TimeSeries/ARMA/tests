[Tests]
 # NOTE the ARMA training optimization sequence is often very, very dependent on small changes in values.
 # As a result, it is very difficult to get the same results on slightly different systems, such as different operating systems.
 # By way of comparison, running the test_ARMA.xml input and comparing the first entry in the first sampled history, the following
 # operating system results are obtained, each with identical python library installations, with both crow and numpy seeded identically::
 # MAC OSX (10.12.6): 9.457661108
 # Windows 7 Test   : 9.457661214
 # Ubuntu 16.04 LTS : 9.457659911
 # Ubuntu 18.04 LTS : 9.466078333
 # As we can observe, we at most can rely on 2 digits of similarity even on the first point.
 # A good alternative for non-correlated ARMAs is to run statistics on the results (mean, variance) and check those instead.

 [./Basic]
   type = 'RavenFramework'
   input = 'basic.xml'
   output = 'Basic/romMeta.csv'
   UnorderedXml = 'Basic/romMeta.xml'
   rel_err = 1e-6
  [../]
  [./ARMAparallel]
   type = 'RavenFramework'
   input = 'test_ARMA_parallel.xml'
   output = 'ARMAparallel/writeSynDataOut.csv ARMAparallel/writeSynDataOut.xml'
  [../]
  [./ARMAreseedPrecursor]
   type = 'RavenFramework'
   input = 'arma_reseed_precursor.xml'
   output = 'ARMAreseed/arma.pk'
    [./romcsv]
      type = OrderedCSV
      output = 'ARMAreseed/rommeta.csv'
      rel_err = 1e-5
    [../]
    [./romxml]
      type = XML
      unordered = true
      output = 'ARMAreseed/rommeta.xml'
      rel_err = 1e-5
    [../]
    [./signalexist]
      type = Exists
      output = 'ARMAreseed/signals_0.csv ARMAreseed/signals_1.csv ARMAreseed/signals_2.csv ARMAreseed/signals_3.csv ARMAreseed/signals.csv '
    [../]
  [../]
  [./ARMAreseedTest]
   type = 'RavenFramework'
   input = 'arma_reseed_test.xml'
   output = 'ARMAreseed/results.csv '

   prereq = ARMAreseedPrecursor
    [./romcsv0]
      type = OrderedCSV
      output = 'ARMAreseed/results_0.csv'
      gold_files = 'ARMAreseed/signals_0.csv'
      rel_err = 1e-5
    [../]
    [./romcsv1]
      type = OrderedCSV
      output = 'ARMAreseed/results_1.csv'
      gold_files = 'ARMAreseed/signals_1.csv'
      rel_err = 1e-5
    [../]
    [./romcsv2]
      type = OrderedCSV
      output = 'ARMAreseed/results_2.csv'
      gold_files = 'ARMAreseed/signals_2.csv'
      rel_err = 1e-5
    [../]
    [./romcsv3]
      type = OrderedCSV
      output = 'ARMAreseed/results_3.csv'
      gold_files = 'ARMAreseed/signals_3.csv'
      rel_err = 1e-5
    [../]
  [../]

 [./SingleFourier]
   type = 'RavenFramework'
   input = 'single_fourier.xml'
   csv = 'SingleFourier/synthetic_0.csv'
   rel_err = 6e-1
  [../]

  [./MultipleArma]
   type = 'RavenFramework'
   input = 'multiple_arma.xml'
   output = 'MultipleArma/samples.csv MultipleArma/samples_0.csv MultipleArma/samples_1.csv MultipleArma/stats.xml'
   csv = 'MultipleArma/stats.csv'
   rel_err = 1e-1
  [../]

  [./MultipleFourier]
   type = 'RavenFramework'
   input = 'multiple_fourier.xml'
   output = 'MultipleFourier/samples.csv'
   csv = 'MultipleFourier/samples_0.csv'
   zero_threshold = 1.e-10
  [../]

  [./VARMA]
   type = 'RavenFramework'
   input = 'varma.xml'
   output = 'VARMA/plot_VARMA.png VARMA/plot_input.png VARMA/stats.xml VARMA/rommeta.xml VARMA/rommeta.csv VARMA/samples_0.csv'
   max_time = 500
    [./stats]
      type = OrderedCSV
      output = 'VARMA/stats.csv'
      rel_err = 1e-1
    [../]
  [../]

  [./ZeroFilter]
    type = 'RavenFramework'
    input = 'zero_filter.xml'
    output = 'ZeroFilter/synthetic.csv ZeroFilter/synthetic_0.csv ZeroFilter/synthetic.xml ZeroFilter/stats.xml'
    csv = 'ZeroFilter/stats.csv'
    rel_err = 2e-1
    max_time = 300
  [../]

  [./Segmented]
    type = 'RavenFramework'
    input = 'segmented.xml'
    output = 'Segmented/synthetic.csv Segmented/synthetic.xml Segmented/synthetic_0.csv'
    [./stats]
      type = OrderedCSV
      output = 'Segmented/stats.csv'
      rel_err = 1e-2
    [../]
    [./romcsv]
      type = OrderedCSV
      output = 'Segmented/rommeta.csv'
      rel_err = 1e-5
    [../]
    [./romxml]
      type = XML
      unordered = true
      output = 'Segmented/rommeta.xml'
      rel_err = 1e-5
    [../]
  [../]
  [./Clustered]
    type = 'RavenFramework'
    input = 'clustered.xml'
    [./rom_meta]
      type = XML
      output = 'Clustered/romMeta.xml'
      rel_err = 1e-5
    [../]
  [../]

  [./PreserveCdf]
    type = 'RavenFramework'
    input = 'preserve_cdf.xml'
    [./input_ldc]
      # this is primarily to test that sample_ldc will be a valid test.
      # If this fails, then either there's an error, or the gold_dur*.csv need regolding.
      # This is done by copying input_durs_0.csv 10 times to compare against the sample ldcs.
      # Hopefully we get a compare-samples-to-gold metric figured out so we can use that later.
      type = OrderedCSV
      output = 'PreserveCdf/input_durs_0.csv'
      rel_err = 1e-5
    [../]
    [./sample_ldc]
      # Even with identical seeds and inputs, the Fourier linear regressor fit produces
      # different coefficients and intercept values on different operating systems, even
      # multiple linux-based systems. Windows seems to be the most different, and as a
      # result the CDF bin metric can be sufficiently different on Windows as to not pass
      # the test.
      # This is exacerbated by the fact that manually performing the y=Ax+b calculation
      # (where b is the intercept, x is the Fourier signal, and A is the amplitudes matrix)
      # yields a slightly (1e-6 rel err) difference from using the linear engine's
      # prediction for the same. That change in this PR resulted in a change in the "metric"
      # between the expected and actual CDF bins on Windows from 0.63 to 0.65.

      type = OrderedCSV
      output = 'PreserveCdf/metric.csv'
      rel_err = 5e-2
    [../]
  [../]
<<<<<<< HEAD

  [./Multiyear]
    type = 'RavenFramework'
    input = 'multiyear.xml'
    [./meta]
      type = XML
      unordered = true
      output = 'Multiyear/romMeta.xml'
      rel_err = 1e-7
    [../]
    [./samples]
      type = OrderedCSV
      output = 'Multiyear/final_out_0.csv Multiyear/final_out_1.csv'
      rel_err = 1e-3
    [../]
  [../]
  [./MultiyearReseed]
    type = 'RavenFramework'
    input = 'multiyear_reseed.xml'
    prereq = Multiyear
    [./samples]
      type = OrderedCSV
      output = 'Multiyear/reseedData.csv'
      rel_err = 1e-3
    [../]
=======
   [./Peaks]
   type = 'RavenFramework'
   input = 'peaks.xml'
   output = 'Peaks/romMeta.csv'
   UnorderedXml = 'Peaks/romMeta.xml'
   rel_err = 1e-6
>>>>>>> 49f38aee
  [../]
[]<|MERGE_RESOLUTION|>--- conflicted
+++ resolved
@@ -178,7 +178,6 @@
       rel_err = 5e-2
     [../]
   [../]
-<<<<<<< HEAD
 
   [./Multiyear]
     type = 'RavenFramework'
@@ -204,13 +203,13 @@
       output = 'Multiyear/reseedData.csv'
       rel_err = 1e-3
     [../]
-=======
-   [./Peaks]
-   type = 'RavenFramework'
-   input = 'peaks.xml'
-   output = 'Peaks/romMeta.csv'
-   UnorderedXml = 'Peaks/romMeta.xml'
-   rel_err = 1e-6
->>>>>>> 49f38aee
+  [../]
+
+  [./Peaks]
+    type = 'RavenFramework'
+    input = 'peaks.xml'
+    output = 'Peaks/romMeta.csv'
+    UnorderedXml = 'Peaks/romMeta.xml'
+    rel_err = 1e-6
   [../]
 []