--- conflicted
+++ resolved
@@ -1,129 +1,12 @@
 <?xml version="1.0" ?>
-<<<<<<< HEAD
-<Simulation verbosity='debug'>
-  <RunInfo>
-    <WorkingDir>IO_ROM_PICKLE</WorkingDir>
-=======
 <Simulation>
   <RunInfo>
     <WorkingDir>IO_ROM_PICKLE</WorkingDir>
     <Files>pickle1</Files>
->>>>>>> 27d99f2d
     <Sequence>step1,step2,step3,step4,step5,step6,step7</Sequence>
     <batchSize>1</batchSize>
   </RunInfo>
 
-<<<<<<< HEAD
-  <Files>
-    <Input name="pickle1" type="">pickle1</Input>
-  </Files>
-
-  <Steps>
-    <MultiRun name="step1" pauseAtEnd="False">
-      <Sampler class="Samplers" type="Grid">grid1</Sampler>
-      <Input class="DataObjects" type="PointSet">Data1</Input>
-      <Model class="Models" type="ExternalModel">XM1</Model>
-      <Output class="DataObjects" type="PointSet">Data2</Output>
-    </MultiRun>
-    <RomTrainer name="step2">
-      <Input class="DataObjects" type="PointSet">Data2</Input>
-      <Output class="Models" type="ROM">ROM1</Output>
-    </RomTrainer>
-    <IOStep name="step3" pauseAtEnd="False">
-      <Input class="Models" type="ROM">ROM1</Input>
-      <Output class="Files" type="">pickle1</Output>
-    </IOStep>
-    <IOStep name="step4" pauseAtEnd="False">
-      <Input class="Files" type="">pickle1</Input>
-      <Output class="Models" type="ROM">ROM2</Output>
-    </IOStep>
-    <MultiRun name="step5" pauseAtEnd="False">
-      <Sampler class="Samplers" type="Grid">grid1</Sampler>
-      <Input class="DataObjects" type="PointSet">Data1</Input>
-      <Model class="Models" type="ROM">ROM1</Model>
-      <Output class="DataObjects" type="PointSet">Data3</Output>
-    </MultiRun>
-    <MultiRun name="step6" pauseAtEnd="False">
-      <Sampler class="Samplers" type="Grid">grid1</Sampler>
-      <Input class="DataObjects" type="PointSet">Data1</Input>
-      <Model class="Models" type="ROM">ROM2</Model>
-      <Output class="DataObjects" type="PointSet">Data4</Output>
-    </MultiRun>
-    <IOStep name="step7" pauseAtEnd="False">
-      <Input class="DataObjects" type="PointSet">Data3</Input>
-      <Input class="DataObjects" type="PointSet">Data4</Input>
-      <Output class="OutStreamManager" type="Print">PrintData</Output>
-      <Output class="OutStreamManager" type="Print">PrintData_Pickle</Output>
-    </IOStep>
-  </Steps>
-
-  <Samplers>
-    <Grid name="grid1">
-      <variable name="x1">
-        <distribution>x1_dst</distribution>
-        <grid construction="equal" steps="10" type="value">-10 10</grid>
-      </variable>
-      <variable name="x2">
-        <distribution>x2_dst</distribution>
-        <grid construction="equal" steps="10" type="value">-10 10</grid>
-      </variable>
-    </Grid>
-  </Samplers>
-
-  <DataObjects>
-    <PointSet name="Data1">
-      <Input>x1,x2</Input>
-      <Output>OutputPlaceHolder</Output>
-    </PointSet>
-    <PointSet name="Data2">
-      <Input>x1,x2</Input>
-      <Output>y,z</Output>
-    </PointSet>
-    <PointSet name="Data3">
-      <Input>x1,x2</Input>
-      <Output>y,z</Output>
-    </PointSet>
-    <PointSet name="Data4">
-      <Input>x1,x2</Input>
-      <Output>y,z</Output>
-    </PointSet>
-  </DataObjects>
-
-  <Distributions>
-    <Normal name="x1_dst">
-      <upperBound>10</upperBound>
-      <lowerBound>-10</lowerBound>
-      <mean>0.5</mean>
-      <sigma>0.1</sigma>
-    </Normal>
-    <Normal name="x2_dst">
-      <upperBound>10</upperBound>
-      <lowerBound>-10</lowerBound>
-      <mean>-0.15</mean>
-      <sigma>0.05</sigma>
-    </Normal>
-  </Distributions>
-
-  <Models>
-    <ExternalModel ModuleToLoad="IO_ROM_PICKLE/XM1_model" name="XM1" subType="">
-      <variable>x1</variable>
-      <variable>x2</variable>
-      <variable>y</variable>
-      <variable>z</variable>
-    </ExternalModel>
-    <ROM name="ROM1" subType="SciKitLearn">
-      <SKLtype>svm|SVR</SKLtype>
-      <Features>x1,x2</Features>
-      <Target>y,z</Target>
-    </ROM>
-    <ROM name="ROM2" subType="SciKitLearn">
-      <SKLtype>svm|SVR</SKLtype>
-      <Features>x1,x2</Features>
-      <Target>y,z</Target>
-    </ROM>
-  </Models>
-
-=======
   <Steps>
     <MultiRun name="step1" pauseAtEnd="false">
       <Input class="DataObjects" type="PointSet">Data1</Input>
@@ -229,7 +112,6 @@
     </ROM>
   </Models>
 
->>>>>>> 27d99f2d
   <OutStreamManager>
     <Print name="PrintData">
       <type>csv</type>
