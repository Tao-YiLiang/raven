--- conflicted
+++ resolved
@@ -7,13 +7,9 @@
   </RunInfo>
 
   <Files>
-<<<<<<< HEAD
     <Input name='csv' type=''>MCdump1.csv</Input>
     <Input name='infile' type=''>input.inp</Input>
     <Input name='codeCSV' type=''>code1.csv</Input>
-=======
-    <Input name="csv" type="">MCdump1.csv</Input>
->>>>>>> 15eb85c4
   </Files>
 
   <Steps>
