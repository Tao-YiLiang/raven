--- conflicted
+++ resolved
@@ -25,11 +25,7 @@
                 <Features>x1,x2,x3,x4</Features>
                 <SKLtype>decomposition|MiniBatchSparsePCA</SKLtype>
                 <n_components>2</n_components>
-<<<<<<< HEAD
                 <random_state>1</random_state>
-=======
-		<random_state>1</random_state>
->>>>>>> 11f60888
             </KDD>
         </PostProcessor>
     </Models>
