--- conflicted
+++ resolved
@@ -5,9 +5,8 @@
     UnorderedCsv = 'basicStatsGridAnalytic/outputDatagrid_dump.csv'
     output = 'basicStatsGridAnalytic/outputDatagrid_dump.csv basicStatsGridAnalytic/outputDatagrid_dump.xml'
     xml = 'basicStatsGridAnalytic/outputDatagrid_dump.xml'
-<<<<<<< HEAD
     rel_err = 0.00001
-    zero_threshold = 1e-14
+    zero_threshold = 1e-9
   [../]
   [./basicStatsGridInValue]
     type = 'RavenFramework'
@@ -16,10 +15,6 @@
     xml = 'basicStatsGridInValueAnalytic/outputDatagrid_dump.xml'
     rel_err = 0.00001
     zero_threshold = 1e-14
-=======
-    rel_err = 1e-1
-    zero_threshold= 1.0
->>>>>>> 46ac934e
   [../]
   [./basicStatsMC]
     type = 'RavenFramework'
