--- conflicted
+++ resolved
@@ -5,10 +5,6 @@
   self.time   = np.zeros(1000)
   self.T1     = np.zeros(1000)
   self.T2     = np.zeros(1000)
-<<<<<<< HEAD
-
-=======
->>>>>>> f3ffb015
 
 def run(self,Input):
   self.Y1 = self.X1*self.X2 + self.const1
