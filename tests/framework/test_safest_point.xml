--- conflicted
+++ resolved
@@ -9,64 +9,33 @@
 
 
 <Steps>
-<<<<<<< HEAD
-  <MultiRun name = 'pth1' pauseAtEnd = 'false'>
-    <Input    class = 'DataObjects'     type = 'TimePointSet'   >grd_vl_ql_smp_dpt_dt</Input>
-    <Model    class = 'Models'    type = 'ExternalModel'  >xtr_mdl</Model>
-    <Sampler  class = 'Samplers'  type = 'Grid'           >grd_vl_ql_smp_dpt</Sampler>
-    <Output   class = 'DataObjects'     type = 'TimePointSet'   >nt_phy_dpt_dt</Output>
+  <MultiRun name='pth1' pauseAtEnd='false'>
+    <Input   class='DataObjects' type='PointSet'     >grd_vl_ql_smp_dpt_dt</Input>
+    <Model   class='Models'      type='ExternalModel'>xtr_mdl</Model>
+    <Sampler class='Samplers'    type='Grid'         >grd_vl_ql_smp_dpt</Sampler>
+    <Output  class='DataObjects' type='PointSet'     >nt_phy_dpt_dt</Output>
   </MultiRun >
 
   <MultiRun name = 'pth2' pauseAtEnd = 'true'>
-    <Input            class = 'DataObjects'     type = 'TimePointSet'  >bln_smp_dt</Input>
-    <Model            class = 'Models'    type = 'ExternalModel' >xtr_mdl</Model>
-    <Sampler          class = 'Samplers'  type = 'Adaptive'      >dpt_smp</Sampler>
-    <SolutionExport   class = 'DataObjects'     type = 'TimePointSet'  >lmt_srf_dt</SolutionExport>
-    <Output           class = 'DataObjects'     type = 'TimePointSet'  >nt_phy_dpt_dt</Output>
+    <Input          class='DataObjects' type='PointSet'     >bln_smp_dt</Input>
+    <Model          class='Models'      type='ExternalModel'>xtr_mdl</Model>
+    <Sampler        class='Samplers'    type='Adaptive'     >dpt_smp</Sampler>
+    <SolutionExport class='DataObjects' type='PointSet'     >lmt_srf_dt</SolutionExport>
+    <Output         class='DataObjects' type='PointSet'     >nt_phy_dpt_dt</Output>
   </MultiRun>
 
   <IOStep name = 'pth4' pauseAtEnd = 'true'>
-    <Input  class = 'DataObjects'            type = 'TimePointSet'  >lmt_srf_dt</Input>
-    <Input  class = 'DataObjects'            type = 'TimePointSet'  >sfs_pnt_dt</Input>
-    <Output class = 'OutStreamManager' type = 'Print'         >lmt_srf_dmp</Output>
-    <Output class = 'OutStreamManager' type = 'Print'         >sfs_pnt_dmp</Output>
+    <Input  class='DataObjects'      type='PointSet'>lmt_srf_dt</Input>
+    <Input  class='DataObjects'      type='PointSet'>sfs_pnt_dt</Input>
+    <Output class='OutStreamManager' type='Print'   >lmt_srf_dmp</Output>
+    <Output class='OutStreamManager' type='Print'   >sfs_pnt_dmp</Output>
   </IOStep>
 
   <PostProcess name='pth3' pauseAtEnd = 'false'>
-    <Input    class = 'DataObjects'          type = 'TimePointSet'   >lmt_srf_dt</Input>
-=======
-  <MultiRun name = 'pth1' pauseAtEnd = 'False'>
-    <Sampler  class = 'Samplers'  type = 'Grid'           >grd_vl_ql_smp_dpt</Sampler>
-    <Input    class = 'DataObjects'     type = 'PointSet'   >grd_vl_ql_smp_dpt_dt</Input>
-    <Model    class = 'Models'    type = 'ExternalModel'  >xtr_mdl</Model>
-    <Output   class = 'DataObjects'     type = 'PointSet'   >nt_phy_dpt_dt</Output>
-  </MultiRun >
-
-  <MultiRun name = 'pth2' pauseAtEnd = 'True'>
-    <Sampler          class = 'Samplers'  type = 'Adaptive'      >dpt_smp</Sampler>
-    <Input            class = 'DataObjects'     type = 'PointSet'  >bln_smp_dt</Input>
-    <Model            class = 'Models'    type = 'ExternalModel' >xtr_mdl</Model>
-    <Output           class = 'DataObjects'     type = 'PointSet'  >nt_phy_dpt_dt</Output>
-    <SolutionExport   class = 'DataObjects'     type = 'PointSet'  >lmt_srf_dt</SolutionExport>
-  </MultiRun>
-
-  <PostProcess name='pth3' pauseAtEnd = 'False'>
     <Input    class = 'DataObjects'          type = 'PointSet'   >lmt_srf_dt</Input>
->>>>>>> 02f76db1
     <Model    class = 'Models'         type = 'PostProcessor'  >SP</Model>
     <Output   class = 'DataObjects'          type = 'PointSet'   >sfs_pnt_dt</Output>
   </PostProcess>
-
-<<<<<<< HEAD
-=======
-  <IOStep name = 'pth4' pauseAtEnd = 'True'>
-        <Input  class = 'DataObjects'            type = 'PointSet'  >lmt_srf_dt</Input>
-        <Output class = 'OutStreamManager' type = 'Print'         >lmt_srf_dmp</Output>
-    <Input  class = 'DataObjects'            type = 'PointSet'  >sfs_pnt_dt</Input>
-        <Output class = 'OutStreamManager' type = 'Print'         >sfs_pnt_dmp</Output>
-  </IOStep>
-
->>>>>>> 02f76db1
 </Steps>
 
 <DataObjects>
@@ -126,7 +95,7 @@
     <variable name = 'x1' >
       <distribution>x1_dst</distribution>
       <grid type = 'value' construction = 'equal' steps = '10' >-10.0 10.0</grid>
-    </variable>  
+    </variable>
     <variable name='x2' >
       <distribution>x2_dst</distribution>
       <grid type = 'value' construction = 'equal' steps = '10' >-10.0 10.0</grid>
