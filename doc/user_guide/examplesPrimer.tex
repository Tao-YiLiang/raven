\appendix
\section{Appendix: Example Primer}
\label{sec:examplePrimer}
In this Appendix, a set of examples are reported. In order to be as general as possible, the \textit{Model} type ``ExternalModel'' has been used.
%%%% EXAMPLE 1
\subsection{Example 1.}
\label{subsec:ex1}
This simple example is about the construction of a ``Lorentz attractor'', sampling the relative input space. The parameters that are sampled represent the initial coordinate (x0,y0,z0) of the attractor origin.

\begin{lstlisting}[style=XML,morekeywords={debug,re,seeding,class,subType,limit}]
<?xml version="1.0" encoding="UTF-8"?>
<Simulation verbosity="debug">
<!-- RUNINFO -->
<RunInfo>
    <WorkingDir>externalModel</WorkingDir>
    <Sequence>FirstMRun</Sequence>
    <batchSize>3</batchSize>
</RunInfo>
<!-- Files -->
<Files>
    <Input name='lorentzAttractor.py' type=''>lorentzAttractor</Input>
</Files>
<!-- STEPS -->
<Steps>
    <MultiRun name='FirstMRun'  re-seeding='25061978'>
        <Input   class='Files'     type=''               >lorentzAttractor.py</Input>
        <Model   class='Models'    type='ExternalModel'  >PythonModule</Model>
        <Sampler class='Samplers'  type='MonteCarlo'     >MC_external</Sampler>
        <Output  class='DataObjects'     type='HistorySet'      >testPrintHistorySet</Output>
        <Output  class='Databases' type='HDF5'           >test_external_db</Output>
        <Output  class='OutStreams' type='Print'   >testPrintHistorySet_dump</Output>
    </MultiRun >
</Steps>
<!-- MODELS -->
<Models>
    <ExternalModel name='PythonModule' subType='' ModuleToLoad='externalModel/lorentzAttractor'>
       <variable>sigma</variable>
       <variable>rho</variable>
       <variable>beta</variable>
       <variable>x</variable>
       <variable>y</variable>
       <variable>z</variable>
       <variable>time</variable>
       <variable>x0</variable>
       <variable>y0</variable>
       <variable>z0</variable>
    </ExternalModel>
</Models>
<!-- DISTRIBUTIONS -->
<Distributions>
    <Normal name='x0_distrib'>
        <mean>4</mean>
        <sigma>1</sigma>
    </Normal>
    <Normal name='y0_distrib'>
        <mean>4</mean>
        <sigma>1</sigma>
    </Normal>
    <Normal name='z0_distrib'>
        <mean>4</mean>
        <sigma>1</sigma>
    </Normal>
</Distributions>
<!-- SAMPLERS -->
<Samplers>
    <MonteCarlo name='MC_external'>
      <samplerInit>
        <limit>3</limit>
      </samplerInit>
      <variable name='x0' >
        <distribution  >x0_distrib</distribution>
      </variable>
      <variable name='y0' >
        <distribution  >y0_distrib</distribution>
      </variable>
      <variable name='z0' >
        <distribution  >z0_distrib</distribution>
      </variable>
    </MonteCarlo>
</Samplers>
<!-- DATABASES -->
<Databases>
  <HDF5 name="test_external_db"/>
</Databases>
<!-- OUTSTREAMS -->
<OutStreams>
  <Print name='testPrintHistorySet_dump'>
    <type>csv</type>
    <source>testPrintHistorySet</source>
  </Print>
</OutStreams>
<!-- DATA OBJECTS -->
<DataObjects>
    <HistorySet name='testPrintHistorySet'>
        <Input>x0,y0,z0</Input>
        <Output>time,x,y,z</Output>
   </HistorySet>
</DataObjects>
</Simulation>
\end{lstlisting}
The Python \textit{ExternalModel} is reported below:
\begin{lstlisting}[language=python]
import numpy as np

def run(self,Input):
  max_time = 0.03
  t_step = 0.01

  numberTimeSteps = int(max_time/t_step)

  self.x = np.zeros(numberTimeSteps)
  self.y = np.zeros(numberTimeSteps)
  self.z = np.zeros(numberTimeSteps)
  self.time = np.zeros(numberTimeSteps)

  self.x0 = Input['x0']
  self.y0 = Input['y0']
  self.z0 = Input['z0']

  self.x[0] = Input['x0']
  self.y[0] = Input['y0']
  self.z[0] = Input['z0']
  self.time[0]= 0

  for t in range (numberTimeSteps-1):
    self.time[t+1] = self.time[t] + t_step
    self.x[t+1]    = self.x[t] +  self.sigma*
                      (self.y[t]-self.x[t]) * t_step
    self.y[t+1]    = self.y[t] + (self.x[t]*
                      (self.rho-self.z[t])-self.y[t]) * t_step
    self.z[t+1]    = self.z[t] + (self.x[t]*
                          self.y[t]-self.beta*self.z[t]) * t_step
\end{lstlisting}
%%%% EXAMPLE 2
\subsection{Example 2.}
\label{subsec:ex1}
This example shows a slightly more complicated example, that employs the usage of:
\begin{itemize}
    \item \textit{Samplers:} Grid and Adaptive;
    \item \textit{Models:} External, Reduce Order Models and Post-Processors;
    \item \textit{OutStreams:} Prints and Plots;
    \item \textit{Data Objects:} PointSets;
    \item \textit{Functions:} ExternalFunctions.
\end{itemize}
The goal of this input is to compute the ``SafestPoint''.
It provides the coordinates of the farthest
point from the limit surface that is given as an input.
%
The safest point coordinates are expected values of the coordinates of the
farthest points from the limit surface in the space of the ``controllable''
variables based on the probability distributions of the ``non-controllable''
variables.

The term ``controllable'' identifies those variables that are under control
during the system operation, while the ``non-controllable'' variables are
stochastic parameters affecting the system behaviour randomly.

The ``SafestPoint'' post-processor requires the set of points belonging to the
limit surface, which must be given as an input.

\begin{lstlisting}[style=XML,morekeywords={debug,re,seeding,class,subType,limit}]
<Simulation verbosity='debug'>

<!-- RUNINFO -->
<RunInfo>
  <WorkingDir>SafestPointPP</WorkingDir>
  <Sequence>pth1,pth2,pth3,pth4</Sequence>
  <batchSize>50</batchSize>
</RunInfo>

<!-- STEPS -->
<Steps>
  <MultiRun name = 'pth1' pauseAtEnd = 'False'>
    <Sampler  class = 'Samplers'  type = 'Grid'           >grd_vl_ql_smp_dpt</Sampler>
    <Input    class = 'DataObjects'     type = 'PointSet'   >grd_vl_ql_smp_dpt_dt</Input>
    <Model    class = 'Models'    type = 'ExternalModel'  >xtr_mdl</Model>
    <Output   class = 'DataObjects'     type = 'PointSet'   >nt_phy_dpt_dt</Output>
  </MultiRun >

  <MultiRun name = 'pth2' pauseAtEnd = 'True'>
    <Sampler          class = 'Samplers'  type = 'Adaptive'      >dpt_smp</Sampler>
    <Input            class = 'DataObjects'     type = 'PointSet'  >bln_smp_dt</Input>
    <Model            class = 'Models'    type = 'ExternalModel' >xtr_mdl</Model>
    <Output           class = 'DataObjects'     type = 'PointSet'  >nt_phy_dpt_dt</Output>
    <SolutionExport   class = 'DataObjects'     type = 'PointSet'  >lmt_srf_dt</SolutionExport>
  </MultiRun>

  <PostProcess name='pth3' pauseAtEnd = 'False'>
    <Input    class = 'DataObjects'          type = 'PointSet'       >lmt_srf_dt</Input>
    <Model    class = 'Models'         type = 'PostProcessor'  >SP</Model>
    <Output   class = 'DataObjects'          type = 'PointSet'     >sfs_pnt_dt</Output>
  </PostProcess>

  <OutStreamStep name = 'pth4' pauseAtEnd = 'True'>
  	<Input  class = 'DataObjects'            type = 'PointSet'  >lmt_srf_dt</Input>
  	<Output class = 'OutStreams' type = 'Print'         >lmt_srf_dmp</Output>
    <Input  class = 'DataObjects'            type = 'PointSet'  >sfs_pnt_dt</Input>
  	<Output class = 'OutStreams' type = 'Print'         >sfs_pnt_dmp</Output>
  </OutStreamStep>
</Steps>

<!-- DATA OBJECTS -->
<DataObjects>
  <PointSet name = 'grd_vl_ql_smp_dpt_dt'>
    <Input>x1,x2,gammay</Input>
    <Output>OutputPlaceHolder</Output>
  </PointSet>

  <PointSet name = 'nt_phy_dpt_dt'>
    <Input>x1,x2,gammay</Input>
    <Output>g</Output>
  </PointSet>

  <PointSet name = 'bln_smp_dt'>
    <Input>x1,x2,gammay</Input>
    <Output>OutputPlaceHolder</Output>
  </PointSet>

  <PointSet name = 'lmt_srf_dt'>
    <Input>x1,x2,gammay</Input>
    <Output>g_zr</Output>
  </PointSet>

  <PointSet name = 'sfs_pnt_dt'>
    <Input>x1,x2,gammay</Input>
    <Output>p</Output>
  </PointSet>
</DataObjects>

<!-- DISTRIBUTIONS -->
<Distributions>
  <Normal name = 'x1_dst'>
    <upperBound>10</upperBound>
    <lowerBound>-10</lowerBound>
  	<mean>0.5</mean>
    <sigma>0.1</sigma>
  </Normal>

  <Normal name = 'x2_dst'>
    <upperBound>10</upperBound>
    <lowerBound>-10</lowerBound>
    <mean>-0.15</mean>
    <sigma>0.05</sigma>
  </Normal>

  <Normal name = 'gammay_dst'>
    <upperBound>20</upperBound>
    <lowerBound>-20</lowerBound>
    <mean>0</mean>
    <sigma>15</sigma>
  </Normal>
</Distributions>

<!-- SAMPLERS -->
<Samplers>
  <Grid name = 'grd_vl_ql_smp_dpt'>
    <variable name = 'x1' >
      <distribution>x1_dst</distribution>
      <grid type = 'value' construction = 'equal' steps = '10' upperBound = '10'>2</grid>
    </variable>
    <variable name='x2' >
      <distribution>x2_dst</distribution>
      <grid type = 'value' construction = 'equal' steps = '10' upperBound = '10'>2</grid>
    </variable>
    <variable name='gammay' >
      <distribution>gammay_dst</distribution>
      <grid type = 'value' construction = 'equal' steps = '10' lowerBound = '-20'>4</grid>
    </variable>
  </Grid>

  <Adaptive name = 'dpt_smp' verbosity='debug'>
    <ROM              class = 'Models'    type = 'ROM'           >accelerated_ROM</ROM>
    <Function         class = 'Functions' type = 'External'      >g_zr</Function>
    <TargetEvaluation class = 'DataObjects'     type = 'PointSet'  >nt_phy_dpt_dt</TargetEvaluation>
    <Convergence limit = '3000' forceIteration = 'False' weight = 'none' persistence = '5'>1e-2</Convergence>
      <variable name = 'x1'>
        <distribution>x1_dst</distribution>
      </variable>
      <variable name = 'x2'>
        <distribution>x2_dst</distribution>
      </variable>
      <variable name = 'gammay'>
        <distribution>gammay_dst</distribution>
      </variable>
  </Adaptive>
</Samplers>

<!-- MODELS -->
<Models>
  <ExternalModel name = 'xtr_mdl' subType = '' ModuleToLoad = 'SafestPointPP/safest_point_test_xtr_mdl'>
    <variable>x1</variable>
    <variable>x2</variable>
    <variable>gammay</variable>
    <variable>g</variable>
  </ExternalModel>

  <ROM name = 'accelerated_ROM' subType = 'SciKitLearn'>
    <Features>x1,x2,gammay</Features>
    <Target>g_zr</Target>
    <SKLtype>svm|SVC</SKLtype>
    <kernel>rbf</kernel>
    <gamma>10</gamma>
    <tol>1e-5</tol>
    <C>50</C>
  </ROM>

  <PostProcessor name='SP' subType='SafestPoint'>
    <!-- List of Objects (external with respect to this PP) needed by this post-processor -->
    <Distribution     class = 'Distributions'  type = 'Normal'>x1_dst</Distribution>
    <Distribution     class = 'Distributions'  type = 'Normal'>x2_dst</Distribution>
    <Distribution     class = 'Distributions'  type = 'Normal'>gammay_dst</Distribution>
    <!- end of the list -->
    <controllable>
    	<variable name = 'x1'>
    		<distribution>x1_dst</distribution>
    		<grid type = 'value' steps = '20'>1</grid>
    	</variable>
    	<variable name = 'x2'>
    		<distribution>x2_dst</distribution>
    		<grid type = 'value' steps = '20'>1</grid>
    	</variable>
    </controllable>
    <non-controllable>
    	<variable name = 'gammay'>
    		<distribution>gammay_dst</distribution>
    		<grid type = 'value' steps = '20'>2</grid>
    	</variable>
    </non-controllable>
  </PostProcessor>
</Models>

<!-- FUNCTIONS -->
<Functions>
  <External name='g_zr' file='SafestPointPP/safest_point_test_g_zr.py'>
    <variable>g</variable>
  </External>
</Functions>

<!-- OUT-STREAMS -->
<<<<<<< HEAD
<OutStreams> 
=======
<OutStreamManager>
>>>>>>> a2915e1b
  <Print name = 'lmt_srf_dmp'>
  	<type>csv</type>
  	<source>lmt_srf_dt</source>
  </Print>

  <Print name = 'sfs_pnt_dmp'>
  	<type>csv</type>
  	<source>sfs_pnt_dt</source>
  </Print>
</OutStreams>

</Simulation>
\end{lstlisting}
The Python \textit{ExternalModel} is reported below:
\begin{lstlisting}[language=python]
def run(self,Input):
  self.g = self.x1+4*self.x2-self.gammay
\end{lstlisting}
The ``Goal Function'',the function that defines the transitions with respect the input space coordinates, is as follows:
\begin{lstlisting}[language=python]
def __residuumSign(self):
  if self.g<0 : return  1
  else        : return -1
\end{lstlisting}

%%%%% EXAMPLE 3
%\subsection{Example3}
%\label{subsec:ex1}
%example 3<|MERGE_RESOLUTION|>--- conflicted
+++ resolved
@@ -337,11 +337,7 @@
 </Functions>
 
 <!-- OUT-STREAMS -->
-<<<<<<< HEAD
 <OutStreams> 
-=======
-<OutStreamManager>
->>>>>>> a2915e1b
   <Print name = 'lmt_srf_dmp'>
   	<type>csv</type>
   	<source>lmt_srf_dt</source>
