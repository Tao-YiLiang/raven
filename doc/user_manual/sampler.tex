--- conflicted
+++ resolved
@@ -516,14 +516,8 @@
 \begin{itemize}
 \itemsep0em
 \item \nameDescription
-<<<<<<< HEAD
 \item \xmlAttr{parallel}, \xmlDesc{optional string attribute}, option to disable parallel construction of the sparse grid.  Because of increasing computational expense with increasing input space dimension, RAVEN will default to parallel construction of the sparse grid. %\talbpaul{Is this what we want?} 
 \default{True}
-
-=======
-\item \xmlAttr{parallel}, \xmlDesc{optional string attribute}, option to disable parallel construction of the sparse grid.  Because of increasing computational expense with increasing input space dimension, RAVEN will default to parallel construction of the sparse grid. 
-%\talbpaul{Is this what we want?} \default{True}
->>>>>>> 772246f9
 \end{itemize}
 \variableIntro{SparseGridCollocation}
 \begin{itemize}
