--- conflicted
+++ resolved
@@ -445,8 +445,6 @@
 </Samplers>
 \end{lstlisting}
 
-<<<<<<< HEAD
- %%% Once-Through Samplers: Grid
 \subsubsection{Sparse Grid Collocation.}
 \label{subsubsubsec:SparseGridCollocation}
 \textbf{Sparse Grid Collocation} improves on generic \textbf{Grid} sampling by selecting evaluation points based on characteristic quadratures as part of \textbf{stochastic collocation for generalized polynomial chaos} uncertainty quantification.  The main idea is to construct an N-dimensional grid, with each uncertain variable providing an axis.  Along each axis, the points of evaluation correspond to quadrature points necessary to integrate polynomials (see \ref{subsubsec:GaussPolynomialRom}).  In the simplest (and most  naive) case, a N-Dimensional tensor product of all possible combinations of points from each dimension's quadrature is constructed as sampling points.  The number of necessary samples can be reduced by applying Smolyak-like sparse grids, which use reduced combinations of polynomial orders to reduce the necessary sampling space.  The specifications of this Sampler must be defined within the xml block $<Grid>$. This xml-node needs to contain the attribute:
@@ -504,8 +502,6 @@
 ---------------------------------------------------------
 \end{lstlisting}
  
-=======
->>>>>>> c4f05253
 %%% Once-Through Samplers: Stratified
 \subsubsection{Stratified.}
 \label{subsubsubsec:Stratified}
