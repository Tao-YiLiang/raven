'''
Module containing all supported type of ROM aka Surrogate Models etc
here we intend ROM as super-visioned learning,
where we try to understand the underlying model by a set of labeled sample
a sample is composed by (feature,label) that is easy translated in (input,output)
'''
#for future compatibility with Python 3--------------------------------------------------------------
from __future__ import division, print_function, unicode_literals, absolute_import
import warnings
warnings.simplefilter('default',DeprecationWarning)
#End compatibility block for Python 3----------------------------------------------------------------

#External Modules------------------------------------------------------------------------------------
from sklearn import linear_model
from sklearn import svm
from sklearn import multiclass
from sklearn import naive_bayes
from sklearn import neighbors
from sklearn import qda
from sklearn import tree
from sklearn import lda
from sklearn import gaussian_process
import sys
import numpy as np
import numpy
import abc
import ast
import pickle as pk
from operator import itemgetter
from collections import OrderedDict
#External Modules End--------------------------------------------------------------------------------

#Internal Modules------------------------------------------------------------------------------------
from utils import metaclass_insert, raiseAnError, returnPrintTag, returnPrintPostTag, find_interpolationND,stringsThatMeanFalse
interpolationND = find_interpolationND()
#Internal Modules End--------------------------------------------------------------------------------

class superVisedLearning(metaclass_insert(abc.ABCMeta)):
  '''
  This is the general interface to any superVisedLearning learning method.
  Essentially it contains a train, and evaluate methods
  '''
  returnType      = '' #this describe the type of information generated the possibility are 'boolean', 'integer', 'float'
  qualityEstType  = [] #this describe the type of estimator returned known type are 'distance', 'probability'. The values are returned by the self.__confidenceLocal__(Features)
  ROMtype         = '' #the broad class of the interpolator

  @staticmethod
  def checkArrayConsistency(arrayin):
    '''
    This method checks the consistency of the in-array
    @ In, object... It should be an array
    @ Out, tuple, tuple[0] is a bool (True -> everything is ok, False -> something wrong), tuple[1], string ,the error mesg
    '''
    if type(arrayin) != numpy.ndarray: return (False,' The object is not a numpy array')
    if len(arrayin.shape) > 1: return(False, ' The array must be 1-d')
    return (True,'')

  def __init__(self,**kwargs):
    self.printTag = returnPrintTag('SuperVised')
    #booleanFlag that controls the normalization procedure. If true, the normalization is performed. Default = True
    if kwargs != None: self.initOptionDict = kwargs
    else             : self.initOptionDict = {}
    if 'Features' not in self.initOptionDict.keys(): raiseAnError(IOError,self,'Feature names not provided')
    if 'Target'   not in self.initOptionDict.keys(): raiseAnError(IOError,self,'Target name not provided')
    self.features = self.initOptionDict['Features'].split(',')
    self.target   = self.initOptionDict['Target'  ]
    self.initOptionDict.pop('Target')
    self.initOptionDict.pop('Features')
    if self.features.count(self.target) > 0: raiseAnError(IOError,self,'The target and one of the features have the same name!')
    #average value and sigma are used for normalization of the feature data
    #a dictionary where for each feature a tuple (average value, sigma)
    self.muAndSigmaFeatures = {}
    #these need to be declared in the child classes!!!!
    self.amITrained         = False

  def initialize(self,idict):
    pass #Overloaded by (at least) GaussPolynomialRom

  def train(self,tdict):
    '''
      Method to perform the training of the superVisedLearning algorithm
      NB.the superVisedLearning object is committed to convert the dictionary that is passed (in), into the local format
      the interface with the kernels requires. So far the base class will do the translation into numpy
      @ In, tdict, training dictionary
      @ Out, None
    '''
    if type(tdict) != dict: raiseAnError(TypeError,self,'In method "train", the training set needs to be provided through a dictionary. Type of the in-object is ' + str(type(tdict)))
    names, values  = list(tdict.keys()), list(tdict.values())
    if self.target in names: targetValues = values[names.index(self.target)]
    else                   : raiseAnError(IOError,self,'The output sought '+self.target+' is not in the training set')
    # check if the targetValues are consistent with the expected structure
    resp = self.checkArrayConsistency(targetValues)
    if not resp[0]: raiseAnError(IOError,self,'In training set for target '+self.target+':'+resp[1])
    # construct the evaluation matrixes
    featureValues = np.zeros(shape=(targetValues.size,len(self.features)))
    for cnt, feat in enumerate(self.features):
<<<<<<< HEAD
      if feat not in names: raiseAnError(IOError,self,'The feature sought '+feat+' is not in the training set')
      else:
=======
      if feat not in names: raise IOError(self.printTag + ': ' +returnPrintPostTag('ERROR') + '-> The feature sought '+feat+' is not in the training set')
      else: #FIXME this "else" seems redundant, as you exit with error otherwise
>>>>>>> 7dba8ff5
        resp = self.checkArrayConsistency(values[names.index(feat)])
        if not resp[0]: raiseAnError(IOError,self,'In training set for feature '+feat+':'+resp[1])
        if values[names.index(feat)].size != featureValues[:,0].size: raiseAnError(IOError,self,'In training set, the number of values provided for feature '+feat+' are != number of target outcomes!')
        self._localNormalizeData(values,names,feat)
        if self.muAndSigmaFeatures[feat][1]==0: self.muAndSigmaFeatures[feat] = (self.muAndSigmaFeatures[feat][0],np.max(np.absolute(values[names.index(feat)])))
        if self.muAndSigmaFeatures[feat][1]==0: self.muAndSigmaFeatures[feat] = (self.muAndSigmaFeatures[feat][0],1.0)
        featureValues[:,cnt] = (values[names.index(feat)] - self.muAndSigmaFeatures[feat][0])/self.muAndSigmaFeatures[feat][1]
    self.__trainLocal__(featureValues,targetValues)
    self.amITrained = True

  def _localNormalizeData(self,values,names,feat):
    '''
    Method to normalize data based on the mean and standard deviation.  If undesired for a particular ROM,
    this method can be overloaded to simply pass (see, e.g., GaussPolynomialRom).
    @ In, values, list of feature values (from tdict)
    @ In, names, names of features (from tdict)
    @ In, feat, list of features (from ROM)
    @ Out, None
    '''
    self.muAndSigmaFeatures[feat] = (np.average(values[names.index(feat)]),np.std(values[names.index(feat)]))

  def confidence(self,edict):
    '''
    This call is used to get an estimate of the confidence in the prediction.
    The base class self.confidence will translate a dictionary into numpy array, then call the local confidence
    '''
    if type(edict) != dict: raiseAnError(IOError,self,'method "confidence". The inquiring set needs to be provided through a dictionary. Type of the in-object is ' + str(type(edict)))
    names, values   = list(edict.keys()), list(edict.values())
    for index in range(len(values)):
      resp = self.checkArrayConsistency(values[index])
      if not resp[0]: raiseAnError(IOError,self,'In evaluate request for feature '+names[index]+':'+resp[1])
    featureValues = np.zeros(shape=(values[0].size,len(self.features)))
    for cnt, feat in enumerate(self.features):
      if feat not in names: raiseAnError(IOError,self,'The feature sought '+feat+' is not in the evaluate set')
      else:
        resp = self.checkArrayConsistency(values[names.index(feat)])
        if not resp[0]: raiseAnError(IOError,self,'In training set for feature '+feat+':'+resp[1])
        featureValues[:,cnt] = values[names.index(feat)]
    return self.__confidenceLocal__(featureValues)

  def evaluate(self,edict):
    '''
    Method to perform the evaluation of a point or a set of points through the previous trained superVisedLearning algorithm
    NB.the superVisedLearning object is committed to convert the dictionary that is passed (in), into the local format
    the interface with the kernels requires.
    @ In, tdict, evaluation dictionary
    @ Out, numpy array of evaluated points
    '''
    if type(edict) != dict: raiseAnError(IOError,self,'method "evaluate". The evaluate request/s need/s to be provided through a dictionary. Type of the in-object is ' + str(type(edict)))
    names, values  = list(edict.keys()), list(edict.values())
    for index in range(len(values)):
      resp = self.checkArrayConsistency(values[index])
      if not resp[0]: raiseAnError(IOError,self,'In evaluate request for feature '+names[index]+':'+resp[1])
    # construct the evaluation matrix
    featureValues = np.zeros(shape=(values[0].size,len(self.features)))
    for cnt, feat in enumerate(self.features):
      if feat not in names: raiseAnError(IOError,self,'The feature sought '+feat+' is not in the evaluate set')
      else:
        resp = self.checkArrayConsistency(values[names.index(feat)])
        if not resp[0]: raiseAnError(IOError,self,'In training set for feature '+feat+':'+resp[1])
        featureValues[:,cnt] = ((values[names.index(feat)] - self.muAndSigmaFeatures[feat][0]))/self.muAndSigmaFeatures[feat][1]
    return self.__evaluateLocal__(featureValues)

  def reset(self):
    '''override this method to re-instance the ROM'''
    self.amITrained = False
    self.__resetLocal__()

  def returnInitialParameters(self):
    '''override this method to return the fix set of parameters of the ROM'''
    iniParDict = dict(self.initOptionDict.items() + {'returnType':self.__class__.returnType,'qualityEstType':self.__class__.qualityEstType,'Features':self.features,
                                             'Target':self.target,'returnType':self.__class__.returnType}.items() + self.__returnInitialParametersLocal__().items())
    return iniParDict

  def returnCurrentSetting(self):
    '''return the set of parameters of the ROM that can change during simulation'''
    return dict({'Trained':self.amITrained}.items() + self.__CurrentSettingDictLocal__().items())

  @abc.abstractmethod
  def __trainLocal__(self,featureVals,targetVals):
    '''@ In, featureVals, 2-D numpy array [n_samples,n_features]'''

  @abc.abstractmethod
  def __confidenceLocal__(self,featureVals):
    '''
    This should return an estimation of the quality of the prediction.
    This could be distance or probability or anything else, the type needs to be declared in the variable cls.qualityEstType
    @ In, featureVals, 2-D numpy array [n_samples,n_features]
    '''

  @abc.abstractmethod
  def __evaluateLocal__(self,featureVals):
    '''
    @ In,  featureVals, 2-D numpy array [n_samples,n_features]
    @ Out, targetVals , 1-D numpy array [n_samples]
    '''

  @abc.abstractmethod
  def __resetLocal__(self,featureVals):
    '''After this method the ROM should be described only by the initial parameter settings'''

  @abc.abstractmethod
  def __returnInitialParametersLocal__(self):
    '''this should return a dictionary with the parameters that could be possible not in self.initOptionDict'''

  @abc.abstractmethod
  def __returnCurrentSettingLocal__(self):
    '''override this method to pass the set of parameters of the ROM that can change during simulation'''
#
#
#
class NDinterpolatorRom(superVisedLearning):
  def __init__(self,**kwargs):
    superVisedLearning.__init__(self,**kwargs)
    self.interpolator = None
    self.printTag = returnPrintTag('ND Interpolation ROM')

  def __trainLocal__(self,featureVals,targetVals):
    """
    Perform training on samples in X with responses y.
    For an one-class model, +1 or -1 is returned.
    Parameters: featureVals : {array-like, sparse matrix}, shape = [n_samples, n_features]
    Returns   : targetVals : array, shape = [n_samples]
    """
    featv = interpolationND.vectd2d(featureVals[:][:])
    targv = interpolationND.vectd(targetVals)
    self.interpolator.fit(featv,targv)

  def __confidenceLocal__(self,featureVals):
    raiseAnError(NotImplementedError,self,'NDinterpRom   : __confidenceLocal__ method must be implemented!')

  def __evaluateLocal__(self,featureVals):
    '''
    Perform regression on samples in featureVals.
    For an one-class model, +1 or -1 is returned.
    @ In, numpy.array 2-D, features
    @ Out, numpy.array 1-D, predicted values
    '''
    prediction = np.zeros(featureVals.shape[0])
    for n_sample in range(featureVals.shape[0]):
      featv = interpolationND.vectd(featureVals[n_sample][:])
      prediction[n_sample] = self.interpolator.interpolateAt(featv)
      print('NDinterpRom   : Prediction by ' + self.__class__.ROMtype + '. Predicted value is ' + str(prediction[n_sample]))
    return prediction

  def __returnInitialParametersLocal__(self):
    '''there are no possible default parameters to report'''
    localInitParam = {}
    return localInitParam

  def __returnCurrentSettingLocal__(self):
    raiseAnError(NotImplementedError,self,'NDinterpRom   : __returnCurrentSettingLocal__ method must be implemented!')

class GaussPolynomialRom(NDinterpolatorRom):
  def __confidenceLocal__(self,edict):pass #TODO

  def __resetLocal__(self):
    pass

  def __returnCurrentSettingLocal__(self):pass #TODO

  def __init__(self,**kwargs):
    superVisedLearning.__init__(self,**kwargs)
    self.interpolator  = None #FIXME what's this?
    self.printTag      = returnPrintTag('GAUSSgpcROM('+self.target+')')
    self.indexSetType  = None #string of index set type, TensorProduct or TotalDegree or HyperbolicCross
    self.maxPolyOrder  = None #integer of relative maximum polynomial order to use in any one dimension
    self.itpDict       = {}   #dict of quad,poly,weight choices keyed on varName
    self.norm          = None #combined distribution normalization factors (product)
    self.sparseGrid    = None #Quadratures.SparseGrid object, has points and weights
    self.distDict      = None #dict{varName: Distribution object}, has point conversion methods based on quadrature
    self.quads         = None #dict{varName: Quadrature object}, has keys for distribution's point conversion methods
    self.polys         = None #dict{varName: OrthoPolynomial object}, has polynomials for evaluation
    self.indexSet      = None #array of tuples, polynomial order combinations
    self.polyCoeffDict = None #dict{index set point, float}, polynomial combination coefficients for each combination
    self.itpDict       = {}   #dict{varName: dict{attribName:value} }

    for key,val in kwargs.items():
      if key=='IndexSet': self.indexSetType = val
      if key=='PolynomialOrder': self.maxPolyOrder = val
      if key=='Interpolation':
        for var,val in val.items():
          self.itpDict[var]={'poly'  :'DEFAULT',
                             'quad'  :'DEFAULT',
                             'weight':'1'}
          for atrName,atrVal in val.items():
            if atrName in ['poly','quad','weight']: self.itpDict[var][atrName]=atrVal
            else: raiseAnError(IOError,self,'Unrecognized option: '+atrName)

    if not self.indexSetType:
      raiseAnError(IOError,self,'No IndexSet specified!')
    if not self.maxPolyOrder:
      raiseAnError(IOError,self,'No maxPolyOrder specified!')
    if self.maxPolyOrder < 1:
      raiseAnError(IOError,self,'Polynomial order cannot be less than 1 currently.')

  def _localNormalizeData(self,values,names,feat):
    self.muAndSigmaFeatures[feat] = (0.0,1.0)

  def interpolationInfo(self):
    return dict(self.itpDict)

  def initialize(self,idict):
    for key,value in idict.items():
      if   key == 'SG'   : self.sparseGrid = value
      elif key == 'dists': self.distDict   = value
      elif key == 'quads': self.quads      = value
      elif key == 'polys': self.polys      = value
      elif key == 'iSet' : self.indexSet   = value

  def _multiDPolyBasisEval(self,orders,pts):
    '''Evaluates each polynomial set at given orders and points, returns product.
    @ In orders, tuple(int), polynomial orders to evaluate
    @ In pts, tuple(float), values at which to evaluate polynomials
    @ Out, float, product of polynomial evaluations
    '''
    tot=1
    for i,(o,p) in enumerate(zip(orders,pts)):
      varName = self.sparseGrid.varNames[i]
      tot*=self.polys[varName](o,p)
    return tot

  def __trainLocal__(self,featureVals,targetVals):
    self.polyCoeffDict={}
    #check consistency of featureVals
    if len(featureVals)!=len(self.sparseGrid):
      raiseAnError(IOError,self,'ROM requires '+str(len(self.sparseGrid))+' points, but '+str(len(featureVals))+' provided!')
    #the dimensions of featureVals might be reordered from sparseGrid, so fix it here
    #print('DEBUG features',self.printTag,self.features)
    self.sparseGrid._remap(self.features)
    #check equality of point space
    fvs = featureVals[:]
    sgs = self.sparseGrid.points()[:]
    fvs=sorted(fvs,key=itemgetter(*range(len(fvs[0]))))
    sgs=sorted(sgs,key=itemgetter(*range(len(sgs[0]))))
    #for i in range(len(fvs)):
    #  print('  ',fvs[i],' | ',sgs[i])
    if not np.allclose(fvs,sgs,rtol=1e-15):
      print('DEBUG featureVals | sparseGridVals:')
      for i in range(len(fvs)):
        print('  ',fvs[i],' | ',sgs[i])
      raiseAnError(IOError,self,'input values do not match required values!')
    #make translation matrix between lists
    translate={}
    for i in range(len(fvs)):
      translate[tuple(fvs[i])]=sgs[i]
    self.norm = np.prod(list(self.distDict[v].measureNorm(self.quads[v].type) for v in self.distDict.keys()))
    #outFile=file('debugout.txt','w')
    #outFile.writelines(str(list(v for v in self.sparseGrid.varNames))+'\n')
    for i,idx in enumerate(self.indexSet):
      idx=tuple(idx)
      self.polyCoeffDict[idx]=0
      wtsum=0
      for pt,soln in zip(featureVals,targetVals):
        stdPt = np.zeros(len(pt))
        for i,p in enumerate(pt):
          varName = self.sparseGrid.varNames[i]
          stdPt[i] = self.distDict[varName].convertToQuad(self.quads[varName].type,p)
        #outFile.writelines('DEBUG pt,stdpt\n')
        #outFile.writelines('  '+str(pt)+'\n')
        #outFile.writelines('  '+str(stdPt)+'\n')
        wt = self.sparseGrid.weights(translate[tuple(pt)])
        self.polyCoeffDict[idx]+=soln*self._multiDPolyBasisEval(idx,stdPt)*wt
      self.polyCoeffDict[idx]*=self.norm
    self.amITrained=True
    #outFile.close()
    #self.printPolyDict()
    #do a few moments #TODO need a better solution for calling moment calculations, etc
    #for r in range(5):
    #  print('ROM moment',r,'= %1.16f' %self.__evaluateMoment__(r))

  def printPolyDict(self,printZeros=False):
    '''Human-readable version of the polynomial chaos expansion.
    @ In printZeros,boolean,optional flag for printing even zero coefficients
    @ Out, None, None
    '''
    data=[]
    for idx,val in self.polyCoeffDict.items():
      if val > 1e-14 or printZeros:
        data.append([idx,val])
    data.sort()
    print('polyDict for ['+self.target+'] with inputs '+str(self.features)+': ')
    for idx,val in data:
      print('    ',idx,val)

  def __evaluateMoment__(self,r):
    '''Use the ROM's built-in method to calculate moments.
    @ In r, int, moment to calculate
    @ Out, float, evaluation of moment
    '''
    #TODO is there a faster way still to do this?
    tot=0
    for pt,wt in self.sparseGrid:
      tot+=self.__evaluateLocal__([pt])**r*wt
    tot*=self.norm
    return tot

  def __evaluateLocal__(self,featureVals):
    featureVals=featureVals[0]
    tot=0
    stdPt = np.zeros(len(featureVals))
    for p,pt in enumerate(featureVals):
      varName = self.sparseGrid.varNames[p]
      stdPt[p] = self.distDict[varName].convertToQuad(self.quads[varName].type,pt)
    for idx,coeff in self.polyCoeffDict.items():
      tot+=coeff*self._multiDPolyBasisEval(idx,stdPt)
    return tot

  def __returnInitialParametersLocal__(self):
    return {}#TODO 'IndexSet:':self.indexSetType,
             #'PolynomialOrder':self.maxPolyOrder,
             # 'Interpolation':interpolationInfo()}

class HDMRRom(GaussPolynomialRom):
  def __confidenceLocal__(self,edict):pass #TODO

  def __resetLocal__(self):
    pass

  def __returnCurrentSettingLocal__(self):pass #TODO

  def _localNormalizeData(self,values,names,feat):
    self.muAndSigmaFeatures[feat] = (0.0,1.0)

  def __init__(self,**kwargs):
    '''Initializes SupervisedEngine. See base class.'''
    superVisedLearning.__init__(self,**kwargs)
    self.printTag      = returnPrintTag('HDMR_ROM('+self.target+')')
    self.sobolOrder    = None #depth of HDMR/Sobol expansion
    self.indexSetType  = None #string of index set type, TensorProduct or TotalDegree or HyperbolicCross
    self.maxPolyOrder  = None #integer of relative maximum polynomial order to use in any one dimension
    self.itpDict       = {}   #dict of quad,poly,weight choices keyed on varName
    self.ROMs          = {}   #dict of GaussPolyROM objects keyed by combination of vars that make them up
    self.sparseGrid    = None #Quadratures.SparseGrid object, has points and weights
    self.distDict      = None #dict{varName: Distribution object}, has point conversion methods based on quadrature
    self.quads         = None #dict{varName: Quadrature object}, has keys for distribution's point conversion methods
    self.polys         = None #dict{varName: OrthoPolynomial object}, has polynomials for evaluation
    self.indexSet      = None #array of tuples, polynomial order combinations
    self.polyCoeffDict = None #dict{index set point, float}, polynomial combination coefficients for each combination
    self.itpDict       = {}   #dict{varName: dict{attribName:value} }
    self.sdx           = None #dict of sobol sensitivity coeffs, keyed on order and tuple(varnames)

    for key,val in kwargs.items():
      if key=='SobolOrder': self.sobolOrder = int(val)
      if key=='IndexSet': self.indexSetType = val
      if key=='PolynomialOrder': self.maxPolyOrder = val
      if key=='Interpolation':
        for var,val in val.items():
          self.itpDict[var]={'poly'  :'DEFAULT',
                             'quad'  :'DEFAULT',
                             'weight':'1'}
          for atrName,atrVal in val.items():
            if atrName in ['poly','quad','weight']: self.itpDict[var][atrName]=atrVal
            else: raise IOError(self.printTag+' Unrecognized option: '+atrName)

    if self.indexSetType==None:
      raise IOError(self.printTag+' No IndexSet specified!')
    if self.maxPolyOrder==None:
      raise IOError(self.printTag+' No maxPolyOrder specified!')
    if self.maxPolyOrder < 1:
      raise IOError(self.printTag+' Polynomial order cannot be less than 1 currently.')

  def _localNormalizeData(self,values,names,feat):
    '''Overwrite normalization. See base class.'''
    self.muAndSigmaFeatures[feat] = (0.0,1.0)

  def interpolationInfo(self):
    '''See base class.'''
    return dict(self.itpDict)

  def initialize(self,idict):
    '''Called by sampler to pass necessary information along.  See base class.'''
    for key,value in idict.items():
      if   key == 'ROMs' : self.ROMs       = value
      #elif key == 'SG'   : self.sparseGrid = value
      elif key == 'dists': self.distDict   = value
      elif key == 'quads': self.quads      = value
      elif key == 'polys': self.polys      = value
      elif key == 'refs' : self.references = value

  def __trainLocal__(self,featureVals,targetVals):
    '''
      Because HDMR rom is a collection of sub-roms, we call sub-rom "train" to do what we need it do.
      @ In, tdict, training dictionary
      @ Out, None
    '''
    ft={}
    for i in range(len(featureVals)):
      ft[tuple(featureVals[i])]=targetVals[i]
    #get the reference case
    self.refpt = tuple(self.__fillPointWithRef((),[]))
    self.refSoln = ft[tuple(self.refpt)]
    #print('DEBUG features',self.printTag,self.features)
    #print('DEBUG featureVals',featureVals)
    for combo,rom in self.ROMs.items():
      #print('\nDEBUG     combo:',combo)
      subtdict={}
      for c in combo: subtdict[c]=[]
      subtdict[self.target]=[]
      SG = rom.sparseGrid
      fvals=np.zeros([len(SG),len(combo)])
      tvals=np.zeros(len(SG))
      for i in range(len(SG)):
        getpt=tuple(self.__fillPointWithRef(combo,SG[i][0]))
        tvals[i] = ft[getpt]
        for fp,fpt in enumerate(SG[i][0]):
          fvals[i][fp] = fpt
      #print('DEBUG     lenfvals',len(fvals),len(fvals[0]))
      for i,c in enumerate(combo):
        subtdict[c] = fvals[:,i]
      subtdict[self.target] = tvals
      #print('DEBUG     subtdict\n',subtdict)
      rom.train(subtdict)
      #rom.__trainLocal__(fvals,tvals)

    #make ordered list of combos for use later
    maxLevel = max(list(len(combo) for combo in self.ROMs.keys()))
    self.combos = []
    for i in range(maxLevel+1):
      self.combos.append([])
    for combo in self.ROMs.keys():
      self.combos[len(combo)].append(combo)

    self.amITrained = True

    #do a couple moments, for kicks
    #if self.debug: #TODO SupervisedEngine doesn't have debug??
    print('\n| SOBOL Decomposition for '+self.target+' using inputs '+str(self.features)+': ')
    print('|\n| Moments')
    print('|   Mean     = %f' %self.__mean__())
    print('|   Variance = %f' %self.__variance__())
    #try the variance
    #try sensitivities
    print('|\n| Absolute Sensitivities')
    self.getSensitivities()
    insig=[]
    for combo in self.ROMs.keys():
      if abs(self.sdx[len(combo)][combo])>1e-12:
        print('|   Index %s = %f' %(combo,self.sdx[len(combo)][combo]))
      else:
        insig.append(combo)
    if len(insig)>0: print('|   Contributes less than 1e-12:',insig)
    # percent sensitivities
    print('|\n| Percent Sensitivities')
    pcts,totpct,totvar = self.getPercentSensitivities(returnTotal=True)
    #pcts,totpct,totvar = self.getPercentSensitivities(variance=1.604468e-4,returnTotal=True)
    insig=[]
    for combo,val in pcts.items():
      if abs(val)>1e-12:
        print('|   Index %s = %f' %(combo,val))
      else: insig.append(combo)
    if len(insig)>0: print('|   Contributes less than 1e-12:',insig)
    print('| Total:',totvar,'(',totpct*100,'%)')
    # evaluations
    print('|\n| SOBOL evaluations')
    print('|   f(0.5,3,2) =',self.__evaluateLocal__([[0.5,3,2]]))
    print('|   f(1,1,1) =',self.__evaluateLocal__([[1,1,1]]))

  def __fillPointWithRef(self,combo,pt):
    '''Given a "combo" subset of the full input space and a partially-filled
       point within that space, fills the rest of space with the reference
       cut values.
       @ In, combo, tuple of strings, names of subset dimensions
       @ In, pt, list of floats, values of points in subset dimension
       @ Out, newpt, full point in input dimension space on cut-hypervolume
    '''
    newpt=np.zeros(len(self.features))
    for v,var in enumerate(self.features):
      if var in combo:
        newpt[v] = pt[combo.index(var)]
      else:
        newpt[v] = self.references[var]
    return newpt

  def __mean__(self):
    '''The Cut-HDMR approximation can return its mean easily.'''
    vals={'':self.refSoln}
    for i,c in enumerate(self.combos):
      for combo in c:
        rom = self.ROMs[combo]
        vals[combo] = rom.__evaluateMoment__(1) - vals['']
        for cl in range(i):
          for doneCombo in self.combos[cl]:
            if set(doneCombo).issubset(set(combo)):
              vals[combo] -= vals[doneCombo]
    tot = sum(vals.values())
    return tot

  def __variance__(self):
    '''The Cut-HDMR approximation can return its variance easily.'''
    vals={}
    for i,c in enumerate(self.combos):
      for combo in c:
        rom = self.ROMs[combo]
        mean = rom.__evaluateMoment__(1)
        vals[combo] = rom.__evaluateMoment__(2) - mean*mean
        for cl in range(i):
          for doneCombo in self.combos[cl]:
            if set(doneCombo).issubset(set(combo)):
              vals[combo] -= vals[doneCombo]
    tot = sum(vals.values())
    return tot

  def __evaluateLocal__(self,featureVals):
    '''Evaluates ROM at given points.  See base class.'''
    #am I trained?
    if not self.amITrained: raise IOError(self.printTag+': '+returnPrintPostTag('ERROR')+'-> Cannot evaluate, as ROM is not trained!')
    fvals=dict(zip(self.features,featureVals[0]))
    vals={'':self.refSoln}
    for i,c in enumerate(self.combos):
      for combo in c:
        myVals = [list(featureVals[0][self.features.index(j)] for j in combo)]
        rom = self.ROMs[combo]
        #check if rom is trained
        if not rom.amITrained: raise IOError('ROM for subset %s is not trained!' %combo)
        vals[combo] = rom.__evaluateLocal__(myVals) - vals['']
        for cl in range(i):
          for doneCombo in self.combos[cl]:
            if set(doneCombo).issubset(set(combo)):
              vals[combo] -= vals[doneCombo]
    tot = sum(vals.values())
    return tot

  def getSensitivities(self,maxLevel=None,kind='variance'):
    '''
      Generates dictionary of Sobol indices for the requested levels.
      Optionally the moment (r) to get sensitivity indices of can be requested.
      @ In, levels, list, levels to obtain indices for. Defaults to all available.
      @ In, kind, string, the metric to use when calculating sensitivity indices. Defaults to variance.
    '''
    if kind.lower().strip() not in ['mean','variance']:
      raise IOError(self.printTag+': '+returnPrintPostTag('ERROR'),'-> Requested sensitivity benchmark is %s, but expected "mean" or "variance".' %kind)
    avail = max(list(len(combo) for combo in self.ROMs.keys()))
    if maxLevel==None: maxLevel = avail
    else:
      if maxLevels>avail: raise IOError(self.printTag+': '+returnPrintPostTag('ERROR')+'-> Requested level %i for sensitivity analyis, but this composition is at most %i order!' %(maxLevel,avail) )

    self.sdx = {}
    for l in range(maxLevel+1):
      self.sdx[l]={}
    #put basic metric in
    for i,c in enumerate(self.combos):
      for combo in c:
        rom = self.ROMs[combo]
        mean = rom.__evaluateMoment__(1)
        self.sdx[i][combo] = rom.__evaluateMoment__(2) - mean*mean
        for cl in range(i):
          for doneCombo in self.combos[cl]:
            if set(doneCombo).issubset(set(combo)):
              self.sdx[i][combo]-=self.sdx[cl][doneCombo]

  def getPercentSensitivities(self,variance=None,returnTotal=False):
    '''Calculates percent sensitivities.
    If variance specified, uses it as the bnechmark variance, otherwise uses ROM to calculate total variance approximately.
    If returnTotal specified, also returns percent of total variance and the total variance value.
    @ In, variance, float to represent user-provided total variance
    @ In, returnTotal, boolean to turn on returning total percent and total variance
    @ Out, pcts, percent=based Sobol sensitivity indices
    '''
    if self.sdx == None or len(self.sdx)<1:
      self.getSensitivities()
    if variance==None or variance==0:
      variance = self.__variance__()
      variance = 0.0
      for c,combos in self.sdx.items():
        for combo in combos:
          variance+=self.sdx[c][combo]
    tot=0.0
    totvar=0.0
    pcts={}
    for c,combos in self.sdx.items():
      for combo in combos:
        totvar+=self.sdx[c][combo]
        pcts[combo]=self.sdx[c][combo]/variance
        tot+=pcts[combo]
    if returnTotal: return pcts,tot,totvar
    else: return pcts

#
#
#
class NDsplineRom(NDinterpolatorRom):
  ROMtype         = 'NDsplineRom'
  def __init__(self,**kwargs):
    NDinterpolatorRom.__init__(self,**kwargs)
    self.printTag = returnPrintTag('ND-SPLINE ROM')
    self.interpolator = interpolationND.NDspline()

  def __resetLocal__(self):
    ''' The reset here erase the Interpolator while keeping the instance'''
    self.interpolator.reset()
#
#
#
class NDinvDistWeigth(NDinterpolatorRom):
  ROMtype         = 'NDinvDistWeigth'
  def __init__(self,**kwargs):
    NDinterpolatorRom.__init__(self,**kwargs)
    self.printTag = returnPrintTag('ND-INVERSEWEIGHT ROM')
    if not 'p' in self.initOptionDict.keys(): raiseAnError(IOError,self,'the <p> parameter must be provided in order to use NDinvDistWeigth as ROM!!!!')
    self.interpolator = interpolationND.InverseDistanceWeighting(float(self.initOptionDict['p']))

  def __resetLocal__(self):
    ''' The reset here erase the Interpolator while keeping the instance'''
    self.interpolator.reset(float(self.initOptionDict['p']))
#
#
#
class NDmicroSphere(NDinterpolatorRom):
  ROMtype         = 'NDmicroSphere'
  def __init__(self,**kwargs):
    NDinterpolatorRom.__init__(self,**kwargs)
    self.printTag = returnPrintTag('ND-MICROSPHERE ROM')
    if not 'p' in self.initOptionDict.keys(): raiseAnError(IOError,self,'the <p> parameter must be provided in order to use NDmicroSphere as ROM!!!!')
    if not 'precision' in self.initOptionDict.keys(): raiseAnError(IOError,self,'the <precision> parameter must be provided in order to use NDmicroSphere as ROM!!!!')
    self.interpolator = interpolationND.microSphere(float(self.initOptionDict['p']),int(self.initOptionDict['precision']))

  def __resetLocal__(self):
    self.interpolator.reset(float(self.initOptionDict['p']),int(self.initOptionDict['precision']))

class SciKitLearn(superVisedLearning):
  ROMtype = 'SciKitLearn'
  availImpl = {}
  availImpl['lda'] = {}
  availImpl['lda']['LDA'] = (lda.LDA, 'integer') #Quadratic Discriminant Analysis (QDA)
  availImpl['linear_model'] = {} #Generalized Linear Models
  availImpl['linear_model']['ARDRegression'               ] = (linear_model.ARDRegression               , 'float'  ) #Bayesian ARD regression.
  availImpl['linear_model']['BayesianRidge'               ] = (linear_model.BayesianRidge               , 'float'  ) #Bayesian ridge regression
  availImpl['linear_model']['ElasticNet'                  ] = (linear_model.ElasticNet                  , 'float'  ) #Linear Model trained with L1 and L2 prior as regularizer
  availImpl['linear_model']['ElasticNetCV'                ] = (linear_model.ElasticNetCV                , 'float'  ) #Elastic Net model with iterative fitting along a regularization path
  availImpl['linear_model']['Lars'                        ] = (linear_model.Lars                        , 'float'  ) #Least Angle Regression model a.k.a.
  availImpl['linear_model']['LarsCV'                      ] = (linear_model.LarsCV                      , 'float'  ) #Cross-validated Least Angle Regression model
  availImpl['linear_model']['Lasso'                       ] = (linear_model.Lasso                       , 'float'  ) #Linear Model trained with L1 prior as regularizer (aka the Lasso)
  availImpl['linear_model']['LassoCV'                     ] = (linear_model.LassoCV                     , 'float'  ) #Lasso linear model with iterative fitting along a regularization path
  availImpl['linear_model']['LassoLars'                   ] = (linear_model.LassoLars                   , 'float'  ) #Lasso model fit with Least Angle Regression a.k.a.
  availImpl['linear_model']['LassoLarsCV'                 ] = (linear_model.LassoLarsCV                 , 'float'  ) #Cross-validated Lasso, using the LARS algorithm
  availImpl['linear_model']['LassoLarsIC'                 ] = (linear_model.LassoLarsIC                 , 'float'  ) #Lasso model fit with Lars using BIC or AIC for model selection
  availImpl['linear_model']['LinearRegression'            ] = (linear_model.LinearRegression            , 'float'  ) #Ordinary least squares Linear Regression.
  availImpl['linear_model']['LogisticRegression'          ] = (linear_model.LogisticRegression          , 'float'  ) #Logistic Regression (aka logit, MaxEnt) classifier.
  availImpl['linear_model']['MultiTaskLasso'              ] = (linear_model.MultiTaskLasso              , 'float'  ) #Multi-task Lasso model trained with L1/L2 mixed-norm as regularizer
  availImpl['linear_model']['MultiTaskElasticNet'         ] = (linear_model.MultiTaskElasticNet         , 'float'  ) #Multi-task ElasticNet model trained with L1/L2 mixed-norm as regularizer
  availImpl['linear_model']['OrthogonalMatchingPursuit'   ] = (linear_model.OrthogonalMatchingPursuit   , 'float'  ) #Orthogonal Mathching Pursuit model (OMP)
  availImpl['linear_model']['OrthogonalMatchingPursuitCV' ] = (linear_model.OrthogonalMatchingPursuitCV , 'float'  ) #Cross-validated Orthogonal Mathching Pursuit model (OMP)
  availImpl['linear_model']['PassiveAggressiveClassifier' ] = (linear_model.PassiveAggressiveClassifier , 'integer') #Passive Aggressive Classifier
  availImpl['linear_model']['PassiveAggressiveRegressor'  ] = (linear_model.PassiveAggressiveRegressor  , 'float'  ) #Passive Aggressive Regressor
  availImpl['linear_model']['Perceptron'                  ] = (linear_model.Perceptron                  , 'float'  ) #Perceptron
  availImpl['linear_model']['RandomizedLasso'             ] = (linear_model.RandomizedLasso             , 'float'  ) #Randomized Lasso.
  availImpl['linear_model']['RandomizedLogisticRegression'] = (linear_model.RandomizedLogisticRegression, 'float'  ) #Randomized Logistic Regression
  availImpl['linear_model']['Ridge'                       ] = (linear_model.Ridge                       , 'float'  ) #Linear least squares with l2 regularization.
  availImpl['linear_model']['RidgeClassifier'             ] = (linear_model.RidgeClassifier             , 'float'  ) #Classifier using Ridge regression.
  availImpl['linear_model']['RidgeClassifierCV'           ] = (linear_model.RidgeClassifierCV           , 'integer') #Ridge classifier with built-in cross-validation.
  availImpl['linear_model']['RidgeCV'                     ] = (linear_model.RidgeCV                     , 'float'  ) #Ridge regression with built-in cross-validation.
  availImpl['linear_model']['SGDClassifier'               ] = (linear_model.SGDClassifier               , 'integer') #Linear classifiers (SVM, logistic regression, a.o.) with SGD training.
  availImpl['linear_model']['SGDRegressor'                ] = (linear_model.SGDRegressor                , 'float'  ) #Linear model fitted by minimizing a regularized empirical loss with SGD
  availImpl['linear_model']['lars_path'                   ] = (linear_model.lars_path                   , 'float'  ) #Compute Least Angle Regression or Lasso path using LARS algorithm [1]
  availImpl['linear_model']['lasso_path'                  ] = (linear_model.lasso_path                  , 'float'  ) #Compute Lasso path with coordinate descent
  availImpl['linear_model']['lasso_stability_path'        ] = (linear_model.lasso_stability_path        , 'float'  ) #Stabiliy path based on randomized Lasso estimates
  availImpl['linear_model']['orthogonal_mp_gram'          ] = (linear_model.orthogonal_mp_gram          , 'float'  ) #Gram Orthogonal Matching Pursuit (OMP)

  availImpl['svm'] = {} #support Vector Machines
  availImpl['svm']['LinearSVC'] = (svm.LinearSVC, 'boolean')
  availImpl['svm']['SVC'      ] = (svm.SVC      , 'boolean')
  availImpl['svm']['NuSVC'    ] = (svm.NuSVC    , 'boolean')
  availImpl['svm']['SVR'      ] = (svm.SVR      , 'boolean')

  availImpl['multiClass'] = {} #Multiclass and multilabel classification
  availImpl['multiClass']['OneVsRestClassifier' ] = (multiclass.OneVsRestClassifier , 'integer') # One-vs-the-rest (OvR) multiclass/multilabel strategy
  availImpl['multiClass']['OneVsOneClassifier'  ] = (multiclass.OneVsOneClassifier  , 'integer') # One-vs-one multiclass strategy
  availImpl['multiClass']['OutputCodeClassifier'] = (multiclass.OutputCodeClassifier, 'integer') # (Error-Correcting) Output-Code multiclass strategy
  availImpl['multiClass']['fit_ovr'             ] = (multiclass.fit_ovr             , 'integer') # Fit a one-vs-the-rest strategy.
  availImpl['multiClass']['predict_ovr'         ] = (multiclass.predict_ovr         , 'integer') # Make predictions using the one-vs-the-rest strategy.
  availImpl['multiClass']['fit_ovo'             ] = (multiclass.fit_ovo             , 'integer') # Fit a one-vs-one strategy.
  availImpl['multiClass']['predict_ovo'         ] = (multiclass.predict_ovo         , 'integer') # Make predictions using the one-vs-one strategy.
  availImpl['multiClass']['fit_ecoc'            ] = (multiclass.fit_ecoc            , 'integer') # Fit an error-correcting output-code strategy.
  availImpl['multiClass']['predict_ecoc'        ] = (multiclass.predict_ecoc        , 'integer') # Make predictions using the error-correcting output-code strategy.

  availImpl['naiveBayes'] = {}
  availImpl['naiveBayes']['GaussianNB'   ] = (naive_bayes.GaussianNB   , 'float')
  availImpl['naiveBayes']['MultinomialNB'] = (naive_bayes.MultinomialNB, 'float')
  availImpl['naiveBayes']['BernoulliNB'  ] = (naive_bayes.BernoulliNB  , 'float')

  availImpl['neighbors'] = {}
  availImpl['neighbors']['NearestNeighbors']         = (neighbors.NearestNeighbors         , 'float'  )# Unsupervised learner for implementing neighbor searches.
  availImpl['neighbors']['KNeighborsClassifier']     = (neighbors.KNeighborsClassifier     , 'integer')# Classifier implementing the k-nearest neighbors vote.
  availImpl['neighbors']['RadiusNeighbors']          = (neighbors.RadiusNeighborsClassifier, 'integer')# Classifier implementing a vote among neighbors within a given radius
  availImpl['neighbors']['KNeighborsRegressor']      = (neighbors.KNeighborsRegressor      , 'float'  )# Regression based on k-nearest neighbors.
  availImpl['neighbors']['RadiusNeighborsRegressor'] = (neighbors.RadiusNeighborsRegressor , 'float'  )# Regression based on neighbors within a fixed radius.
  availImpl['neighbors']['NearestCentroid']          = (neighbors.NearestCentroid          , 'integer')# Nearest centroid classifier.
  availImpl['neighbors']['BallTree']                 = (neighbors.BallTree                 , 'float'  )# BallTree for fast generalized N-point problems
  availImpl['neighbors']['KDTree']                   = (neighbors.KDTree                   , 'float'  )# KDTree for fast generalized N-point problems

  availImpl['qda'] = {}
  availImpl['qda']['QDA'] = (qda.QDA, 'integer') #Quadratic Discriminant Analysis (QDA)

  availImpl['tree'] = {}
  availImpl['tree']['DecisionTreeClassifier'] = (tree.DecisionTreeClassifier, 'integer')# A decision tree classifier.
  availImpl['tree']['DecisionTreeRegressor' ] = (tree.DecisionTreeRegressor , 'float'  )# A tree regressor.
  availImpl['tree']['ExtraTreeClassifier'   ] = (tree.ExtraTreeClassifier   , 'integer')# An extremely randomized tree classifier.
  availImpl['tree']['ExtraTreeRegressor'    ] = (tree.ExtraTreeRegressor    , 'float'  )# An extremely randomized tree regressor.

  availImpl['GaussianProcess'] = {}
  availImpl['GaussianProcess']['GaussianProcess'] = (gaussian_process.GaussianProcess    , 'float'  )
  #test if a method to estimate the probability of the prediction is available
  qualityEstTypeDict = {}
  for key1, myDict in availImpl.items():
    qualityEstTypeDict[key1] = {}
    for key2 in myDict:
      qualityEstTypeDict[key1][key2] = []
      if  callable(getattr(myDict[key2][0], "predict_proba", None))  : qualityEstTypeDict[key1][key2] += ['probability']
      elif  callable(getattr(myDict[key2][0], "score"        , None)): qualityEstTypeDict[key1][key2] += ['score']
      else                                                           : qualityEstTypeDict[key1][key2] = False

  def __init__(self,**kwargs):
    superVisedLearning.__init__(self,**kwargs)
    self.printTag = returnPrintTag('SCIKITLEARN')
    if 'SKLtype' not in self.initOptionDict.keys(): raiseAnError(IOError,self,'to define a scikit learn ROM the SKLtype keyword is needed (from ROM '+self.name+')')
    SKLtype, SKLsubType = self.initOptionDict['SKLtype'].split('|')
    self.initOptionDict.pop('SKLtype')
    if not SKLtype in self.__class__.availImpl.keys(): raiseAnError(IOError,self,'not known SKLtype ' + SKLtype +'(from ROM '+self.name+')')
    if not SKLsubType in self.__class__.availImpl[SKLtype].keys(): raiseAnError(IOError,self,'not known SKLsubType ' + SKLsubType +'(from ROM '+self.name+')')
    self.__class__.returnType     = self.__class__.availImpl[SKLtype][SKLsubType][1]
    self.ROM                      = self.__class__.availImpl[SKLtype][SKLsubType][0]()
    self.__class__.qualityEstType = self.__class__.qualityEstTypeDict[SKLtype][SKLsubType]
    for key,value in self.initOptionDict.items():
      try:self.initOptionDict[key] = ast.literal_eval(value)
      except: pass
    self.ROM.set_params(**self.initOptionDict)

  def _readdressEvaluateConstResponse(self,edict):
    """
    Method to re-address the evaluate base class method in order to avoid wasting time
    in case the training set has an unique response (e.g. if 10 points in the training set,
    and the 10 outcomes are all == to 1, this method returns one without the need of an
    evaluation)
    @ In, prediction request, Not used in this method (kept the consistency with evaluate method)
    """
    return self.myNumber

  def _readdressEvaluateRomResponse(self,edict):
    """
    Method to re-address the evaluate base class method to its original method
    @ In, prediction request, used in this method (kept the consistency with evaluate method)
    """
    return self.__class__.evaluate(self,edict)

  def __trainLocal__(self,featureVals,targetVals):
    """
    Perform training on samples in featureVals with responses y.
    For an one-class model, +1 or -1 is returned.
    Parameters
    ----------
    featureVals : {array-like, sparse matrix}, shape = [n_samples, n_features]
    Returns
    -------
    targetVals : array, shape = [n_samples]
    """
    #If all the target values are the same no training is needed and the moreover the self.evaluate could be re-addressed to this value
    #print(self.ROM.__dict__)
    #print(self.ROM)
    if len(np.unique(targetVals))>1:
      self.ROM.fit(featureVals,targetVals)
      self.evaluate = self._readdressEvaluateRomResponse
      #self.evaluate = lambda edict : self.__class__.evaluate(self,edict)
    else:
      self.myNumber = np.unique(targetVals)[0]
      self.evaluate = self._readdressEvaluateConstResponse

  def __confidenceLocal__(self,edict):
    if  'probability' in self.__class__.qualityEstType: return self.ROM.predict_proba(edict)
    else            : raiseAnError(IOError,self,'the ROM '+str(self.name)+'has not the an method to evaluate the confidence of the prediction')

  def __evaluateLocal__(self,featureVals):
    return self.ROM.predict(featureVals)

  def __resetLocal__(self):
    self.ROM = self.ROM.__class__(**self.initOptionDict)

  def __returnInitialParametersLocal__(self):
    return self.ROM.get_params()

  def __returnCurrentSettingLocal__(self):
    print(self.printTag + ': FIXME -> here we need to collect some info on the ROM status')
    localInitParam = {}
    return localInitParam
#
#
#
__interfaceDict                         = {}
__interfaceDict['NDspline'            ] = NDsplineRom
__interfaceDict['NDinvDistWeigth'     ] = NDinvDistWeigth
__interfaceDict['microSphere'         ] = NDmicroSphere
__interfaceDict['SciKitLearn'         ] = SciKitLearn
__interfaceDict['GaussPolynomialRom'  ] = GaussPolynomialRom
__interfaceDict['HDMRRom'             ] = HDMRRom
__base                                  = 'superVisedLearning'

def addToInterfaceDict(newDict):
  for key,val in newDict.items():
    __interfaceDict[key]=val

def returnInstance(ROMclass,**kwargs):
  '''This function return an instance of the request model type'''
  try: return __interfaceDict[ROMclass](**kwargs)
  except KeyError: raiseAnError(NameError,'SUPERVISEDLEARNING','not known '+__base+' type '+str(ROMclass))

def returnClass(ROMclass):
  '''This function return an instance of the request model type'''
  try: return __interfaceDict[ROMclass]
  except KeyError: raiseAnError(NameError,'SUPERVISEDLEARNING','not known '+__base+' type '+ROMclass)<|MERGE_RESOLUTION|>--- conflicted
+++ resolved
@@ -94,13 +94,8 @@
     # construct the evaluation matrixes
     featureValues = np.zeros(shape=(targetValues.size,len(self.features)))
     for cnt, feat in enumerate(self.features):
-<<<<<<< HEAD
       if feat not in names: raiseAnError(IOError,self,'The feature sought '+feat+' is not in the training set')
       else:
-=======
-      if feat not in names: raise IOError(self.printTag + ': ' +returnPrintPostTag('ERROR') + '-> The feature sought '+feat+' is not in the training set')
-      else: #FIXME this "else" seems redundant, as you exit with error otherwise
->>>>>>> 7dba8ff5
         resp = self.checkArrayConsistency(values[names.index(feat)])
         if not resp[0]: raiseAnError(IOError,self,'In training set for feature '+feat+':'+resp[1])
         if values[names.index(feat)].size != featureValues[:,0].size: raiseAnError(IOError,self,'In training set, the number of values provided for feature '+feat+' are != number of target outcomes!')
