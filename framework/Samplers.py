--- conflicted
+++ resolved
@@ -472,13 +472,8 @@
     if 'TargetEvaluation' in self.assemblerDict.keys(): self.lastOutput = self.assemblerDict['TargetEvaluation'][0][3]
     self.memoryStep        = 5               # number of step for which the memory is kept
     self.solutionExport    = solutionExport
-<<<<<<< HEAD
-    # check if solutionExport is actually a "Datas" type "TimePointSet"
+    # check if solutionExport is actually a "DataObjects" type "TimePointSet"
     if type(solutionExport).__name__ != "TimePointSet": self.raiseAnError(IOError,self,'solutionExport type is not a TimePointSet. Got '+ type(solutionExport).__name__+'!')
-=======
-    # check if solutionExport is actually a "DataObjects" type "TimePointSet"
-    if type(solutionExport).__name__ != "TimePointSet": utils.raiseAnError(IOError,self,'solutionExport type is not a TimePointSet. Got '+ type(solutionExport).__name__+'!')
->>>>>>> 9d9ab705
     self.surfPoint         = None             #coordinate of the points considered on the limit surface
     self.oldTestMatrix     = None             #This is the test matrix to use to store the old evaluation of the function
     self.persistenceMatrix = None             #this is a matrix that for each point of the testing grid tracks the persistence of the limit surface position
