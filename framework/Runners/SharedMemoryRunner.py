# Copyright 2017 Battelle Energy Alliance, LLC
#
# Licensed under the Apache License, Version 2.0 (the "License");
# you may not use this file except in compliance with the License.
# You may obtain a copy of the License at
#
# http://www.apache.org/licenses/LICENSE-2.0
#
# Unless required by applicable law or agreed to in writing, software
# distributed under the License is distributed on an "AS IS" BASIS,
# WITHOUT WARRANTIES OR CONDITIONS OF ANY KIND, either express or implied.
# See the License for the specific language governing permissions and
# limitations under the License.
"""
Created on September 12, 2016
"""
#for future compatibility with Python 3--------------------------------------------------------------
from __future__ import division, print_function, unicode_literals, absolute_import
import warnings
warnings.simplefilter('default',DeprecationWarning)
if not 'xrange' in dir(__builtins__):
  xrange = range
#End compatibility block for Python 3----------------------------------------------------------------

#External Modules------------------------------------------------------------------------------------
import collections
import subprocess
# try               : import Queue as queue
# except ImportError: import queue
import os
import signal
import copy
import abc
#import logging, logging.handlers
import threading

#External Modules End--------------------------------------------------------------------------------

#Internal Modules------------------------------------------------------------------------------------
from utils import utils
from BaseClasses import BaseType
import MessageHandler
from .InternalRunner import InternalRunner
#Internal Modules End--------------------------------------------------------------------------------


## The following code is extracted from stack overflow with some minor cosmetic
## changes in order to adhere to RAVEN code standards:
## https://stackoverflow.com/questions/323972/is-there-any-way-to-kill-a-thread-in-python
def _asyncRaise(tid, exceptionType):
    """
      Raises an exception in the threads with id tid
      @ In, tid, integer, this variable represents the id of the thread to
        raise an exception
      @ In, exceptionType, Exception, the type of exception to throw
      @ Out, None
    """
    if not inspect.isclass(exceptionType):
      raise TypeError("Only types can be raised (not instances)")

    res = ctypes.pythonapi.PyThreadState_SetAsyncExc(tid, ctypes.py_object(exceptionType))

    if res == 0:
      raise ValueError("invalid thread id")
    elif res != 1:
      # "if it returns a number greater than one, you're in trouble,
      # and you should call it again with exc=NULL to revert the effect"
      ctypes.pythonapi.PyThreadState_SetAsyncExc(tid, 0)
      raise SystemError("PyThreadState_SetAsyncExc failed")

class InterruptibleThread(threading.Thread):
    """
      A thread class that supports raising exception in the thread from
      another thread.
    """
    def raiseException(self, exceptionType):
      """
        Raises the given exception type in the context of this thread.

        If the thread is busy in a system call (time.sleep(),
        socket.accept(), ...), the exception is simply ignored.

        If you are sure that your exception should terminate the thread,
        one way to ensure that it works is:

          t = InterruptibleThread( ... )
          ...
          t.raiseException( SomeException )
          while t.isAlive():
            time.sleep( 0.1 )
            t.raiseException( SomeException )

        If the exception is to be caught by the thread, you need a way to
        check that your thread has caught it.

        CAREFUL : this function is executed in the context of the
        caller thread, to raise an excpetion in the context of the
        thread represented by this instance.

        @ In, exceptionType, Exception, the type of exception to raise in
        this thread
        @ Out, None
      """
      if self.isAlive():
        ## Assuming Python 2.6+, we can remove the need for the _get_my_tid as
        ## specifed in the Stack Overflow answer
        _asyncRaise( self.ident, exceptionType )


class SharedMemoryRunner(InternalRunner):
  """
    Class for running internal objects in a threaded fashion using the built-in
    threading library
  """
  def __init__(self, messageHandler, args, functionToRun, identifier=None, metadata=None, uniqueHandler = "any"):
    """
      Init method
      @ In, messageHandler, MessageHandler object, the global RAVEN message
        handler object
      @ In, args, dict, this is a list of arguments that will be passed as
        function parameters into whatever method is stored in functionToRun.
        e.g., functionToRun(*args)
      @ In, functionToRun, method or function, function that needs to be run
      @ In, identifier, string, optional, id of this job
      @ In, metadata, dict, optional, dictionary of metadata associated with
        this run
      @ In, uniqueHandler, string, optional, it is a special keyword attached to
        this runner. For example, if present, to retrieve this runner using the
        method jobHandler.getFinished, the uniqueHandler needs to be provided.
        If uniqueHandler == 'any', every "client" can get this runner
      @ In, clientRunner, bool, optional,  Is this runner needed to be executed in client mode? Default = False
      @ Out, None
    """
    ## First, allow the base class handle the commonalities
    # we keep the command here, in order to have the hook for running exec code into internal models
    super(SharedMemoryRunner, self).__init__(messageHandler, args, functionToRun, identifier, metadata, uniqueHandler)

    ## Other parameters manipulated internally
    self.subque = collections.deque()
    #self.subque = queue.Queue()

    self.skipOnCopy.append('subque')

  def isDone(self):
    """
      Method to check if the calculation associated with this Runner is finished
      @ In, None
      @ Out, finished, bool, is it finished?
    """
    ## If the process has not been started yet, then return False
    if not self.started:
      return False

    if self.thread is None:
      return True
    else:
      return not self.thread.is_alive()

  def getReturnCode(self):
    """
      Returns the return code from running the code.  If return code not yet
      set, then set it.
      @ In, None
      @ Out, returnCode, int,  the return code of this evaluation
    """
    if not self.hasBeenAdded:
      self._collectRunnerResponse()
    ## Is this necessary and sufficient for all failed runs?
    if len(self.subque) == 0 and self.runReturn is None:
      self.runReturn = None
      self.returnCode = -1

    return self.returnCode

  def _collectRunnerResponse(self):
    """
      Method to add the process response in the internal variable (pointer)
      self.runReturn
      @ In, None
      @ Out, None
    """
    if not self.hasBeenAdded:
      if len(self.subque) == 0:
        ## Queue is empty!
        self.runReturn = None
      else:
        self.runReturn = self.subque.popleft()

      self.hasBeenAdded = True

  def start(self):
    """
      Method to start the job associated to this Runner
      @ In, None
      @ Out, None
    """
    try:
      self.thread = InterruptibleThread(target = lambda q, *arg : q.append(self.functionToRun(*arg)), name = self.identifier, args=(self.subque,)+tuple(self.args))

      self.thread.daemon = True
      self.thread.start()
      self.started = True
    except Exception as ae:
      self.raiseAWarning(self.__class__.__name__ + " job "+self.identifier+" failed with error:"+ str(ae) +" !",'ExceptedError')
      self.returnCode = -1

  def kill(self):
    """
      Method to kill the job associated to this Runner
      @ In, None
      @ Out, None
    """
<<<<<<< HEAD
    self.raiseAWarning("Terminating "+self.thread.pid+ " Identifier " + self.identifier)
    ## Note the docstring on raiseException as to why the need for the loop:
    while self.thread.isAlive():
        time.sleep( 0.1 )
        self.thread.raiseException( RuntimeError )
=======
    # TODO it seems that it is not trivial to simply kill a thread without hardlocking python.  We need
    #    to investigate a good solution here.
    self.raiseAWarning('NotImplemented: Thread termination does not currently operate as expected.  Allowing thread to run....')
    return
    self.raiseAWarning("Terminating "+self.thread.get_ident()+ " Identifier " + self.identifier)
    os.kill(self.thread.pid, signal.SIGTERM)
>>>>>>> f55509cf
<|MERGE_RESOLUTION|>--- conflicted
+++ resolved
@@ -210,17 +210,8 @@
       @ In, None
       @ Out, None
     """
-<<<<<<< HEAD
     self.raiseAWarning("Terminating "+self.thread.pid+ " Identifier " + self.identifier)
     ## Note the docstring on raiseException as to why the need for the loop:
     while self.thread.isAlive():
         time.sleep( 0.1 )
         self.thread.raiseException( RuntimeError )
-=======
-    # TODO it seems that it is not trivial to simply kill a thread without hardlocking python.  We need
-    #    to investigate a good solution here.
-    self.raiseAWarning('NotImplemented: Thread termination does not currently operate as expected.  Allowing thread to run....')
-    return
-    self.raiseAWarning("Terminating "+self.thread.get_ident()+ " Identifier " + self.identifier)
-    os.kill(self.thread.pid, signal.SIGTERM)
->>>>>>> f55509cf
