# Copyright 2017 Battelle Energy Alliance, LLC
#
# Licensed under the Apache License, Version 2.0 (the "License");
# you may not use this file except in compliance with the License.
# You may obtain a copy of the License at
#
# http://www.apache.org/licenses/LICENSE-2.0
#
# Unless required by applicable law or agreed to in writing, software
# distributed under the License is distributed on an "AS IS" BASIS,
# WITHOUT WARRANTIES OR CONDITIONS OF ANY KIND, either express or implied.
# See the License for the specific language governing permissions and
# limitations under the License.
"""
  Created on May 8, 2018

  @author: talbpaul
  Originally from SupervisedLearning.py, split in PR #650 in July 2018
  Specific ROM implementation for ARMA (Autoregressive Moving Average) ROM
"""
#for future compatibility with Python 3--------------------------------------------------------------
from __future__ import division, print_function, absolute_import
import warnings
warnings.simplefilter('default',DeprecationWarning)
#End compatibility block for Python 3----------------------------------------------------------------

#External Modules------------------------------------------------------------------------------------
import copy
import collections
import numpy as np
import statsmodels.api as sm # VARMAX is in sm.tsa
import functools
from statsmodels.tsa.arima_model import ARMA as smARMA
from scipy.linalg import solve_discrete_lyapunov
from scipy import stats
from sklearn import linear_model
from scipy.signal import find_peaks
from scipy.stats import rv_histogram
#External Modules End--------------------------------------------------------------------------------

#Internal Modules------------------------------------------------------------------------------------
from utils import randomUtils, xmlUtils, mathUtils, utils
import Distributions
from .SupervisedLearning import supervisedLearning
#Internal Modules End--------------------------------------------------------------------------------


import pprint
pp = pprint.PrettyPrinter(indent=2)

class ARMA(supervisedLearning):
  r"""
    Autoregressive Moving Average model for time series analysis. First train then evaluate.
    Specify a Fourier node in input file if detrending by Fourier series is needed.

    Time series Y: Y = X + \sum_{i}\sum_k [\delta_ki1*sin(2pi*k/basePeriod_i)+\delta_ki2*cos(2pi*k/basePeriod_i)]
    ARMA series X: x_t = \sum_{i=1}^P \phi_i*x_{t-i} + \alpha_t + \sum_{j=1}^Q \theta_j*\alpha_{t-j}
  """
  # class attribute
  ## define the clusterable features for this ROM.
  _clusterableFeatures = {'global':['miu'],
                          'fourier': ['equal','shorter'],
                          #FIXME shorter fourier intepolation\\
                          'arma': ['sigma', 'p', 'q'],
                          # NO CDF
                          'peak': ['probability', 'mean', 'sigma', 'index'],
                          }

  ### INHERITED METHODS ###
  def __init__(self, messageHandler, **kwargs):
    """
      A constructor that will appropriately intialize a supervised learning object
      @ In, messageHandler: a MessageHandler object in charge of raising errors,
                           and printing messages
      @ In, kwargs: an arbitrary dictionary of keywords and values
    """
    # general infrastructure
    supervisedLearning.__init__(self, messageHandler, **kwargs)
    self.printTag = 'ARMA'
    self._dynamicHandling  = True # This ROM is able to manage the time-series on its own.
    # training storage
    self.trainingData      = {} # holds normalized ('norm') and original ('raw') training data, by target
    self.cdfParams         = {} # dictionary of fitted CDF parameters, by target
    self.armaResult        = {} # dictionary of assorted useful arma information, by target
    self.correlations      = [] # list of correlated variables
    self.fourierResults    = {} # dictionary of Fourier results, by target
    # training parameters
    self.fourierParams     = {} # dict of Fourier training params, by target (if requested, otherwise not present)
    self.P                 = kwargs.get('P', 3) # autoregressive lag
    self.Q                 = kwargs.get('Q', 3) # moving average lag
    self.segments          = kwargs.get('segments', 1)
    # data manipulation
    reseed = str(kwargs.get('reseedCopies', True)).lower()
    self.reseedCopies      = reseed not in utils.stringsThatMeanFalse()
    self.outTruncation     = {'positive':set(), 'negative':set()} # store truncation requests
    self.pivotParameterID  = kwargs['pivotParameter']
    self.pivotParameterValues = None  # In here we store the values of the pivot parameter (e.g. Time)
    self.seed              = kwargs.get('seed', None)
    self.preserveInputCDF  = kwargs.get('preserveInputCDF', False) # if True, then CDF of the training data will be imposed on the final sampled signal
    self._trainingCDF      = {} # if preserveInputCDF, these CDFs are scipy.stats.rv_histogram objects for the training data
    self.zeroFilterTarget  = None # target for whom zeros should be filtered out
    self.zeroFilterTol     = None # tolerance for zerofiltering to be considered zero, set below
    self.zeroFilterMask    = None # mask of places where zftarget is zero, or None if unused
    self.notZeroFilterMask = None # mask of places where zftarget is NOT zero, or None if unused
    self._minBins          = 20   # min number of bins to use in determining distributions, eventually can be user option, for now developer's pick
    #peaks
    self.peaks             = {} # dictionary of peaks information, by target
    # signal storage
    self._signalStorage    = collections.defaultdict(dict) # various signals obtained in the training process
    # multiyear
    self.multiyear = False # if True, then multiple years per sample are going to be taken
    self.numYears = None # if self.multiyear, this is the number of years per sample
    self.growthFactors = {} # by target, this is how to scale the signal over successive years

    multiyearNode = kwargs['paramInput'].findFirst('Multiyear')
    if multiyearNode is not None:
      self.setMultiyearParams(multiyearNode)

    # check zeroFilterTarget is one of the targets given
    if self.zeroFilterTarget is not None and self.zeroFilterTarget not in self.target:
      self.raiseAnError('Requested ZeroFilter on "{}" but this target was not found among the ROM targets!'.format(self.zeroFilterTarget))

    # get seed if provided
    ## FIXME only applies to VARMA sampling right now, since it has to be sampled through Numpy!
    ## see note under "check for correlation" below.
    if self.seed is None:
      self.seed = randomUtils.randomIntegers(0,4294967295,self)
    else:
      self.seed = int(self.seed)

    self.normEngine = Distributions.returnInstance('Normal',self)
    self.normEngine.mean = 0.0
    self.normEngine.sigma = 1.0
    self.normEngine.upperBoundUsed = False
    self.normEngine.lowerBoundUsed = False
    self.normEngine.initializeDistribution()

    self.setEngine(randomUtils.newRNG(),seed=self.seed,count=0)

    # FIXME set the numpy seed
      ## we have to do this because VARMA.simulate does not accept a random number generator,
      ## but instead uses numpy directly.  As a result, for now, we have to seed numpy.
      ## Because we use our RNG to set the seed, though, it should follow the global seed still.
    self.raiseADebug('Setting ARMA seed to',self.seed)
    randomUtils.randomSeed(self.seed,engine=self.randomEng)

    # check for correlation
    correlated = kwargs.get('correlate',None)
    if correlated is not None:
      np.random.seed(self.seed)
      # store correlated targets
      assert not utils.isAString(correlated)
      corVars = correlated #[x.strip() for x in correlated.split(',')]
      for var in corVars:
        if var not in self.target:
          self.raiseAnError(IOError,'Variable "{}" requested in "correlate" but not found among the targets!'.format(var))
      # NOTE: someday, this could be expanded to include multiple sets of correlated variables.
      self.correlations = corVars

    # check if the pivotParameter is among the targetValues
    if self.pivotParameterID not in self.target:
      self.raiseAnError(IOError,"The pivotParameter "+self.pivotParameterID+" must be part of the Target space!")

    # can only handle one scaling input currently
    if len(self.features) != 1:
      self.raiseAnError(IOError,"The ARMA can only currently handle a single feature, which scales the outputs!")

    # read off of paramInput for more detailed inputs # TODO someday everything should read off this!
    paramInput = kwargs['paramInput']

    for child in paramInput.subparts:
      # read truncation requests (really value limits, not truncation)
      if child.getName() == 'outTruncation':
        # did the user request positive or negative?
        domain = child.parameterValues['domain']
        # if a recognized request, store it for later
        if domain in self.outTruncation:
          self.outTruncation[domain] = self.outTruncation[domain] | set(child.value)
        # if unrecognized, error out
        else:
          self.raiseAnError(IOError,'Unrecognized "domain" for "outTruncation"! Was expecting "positive" '+\
                                    'or "negative" but got "{}"'.format(domain))
      # additional info for zerofilter
      elif child.getName() == 'ZeroFilter':
        self.zeroFilterTarget = child.value
        if self.zeroFilterTarget not in self.target:
          self.raiseAnError(IOError,'Requested zero filtering for "{}" but not found among targets!'.format(self.zeroFilterTarget))
        self.zeroFilterTol = child.parameterValues.get('tol', 1e-16)
      # read SPECIFIC parameters for Fourier detrending
      elif child.getName() == 'SpecificFourier':
        # clear old information
        periods = None
        # what variables share this Fourier?
        variables = child.parameterValues['variables']
        # check for variables that aren't targets
        missing = set(variables) - set(self.target)
        if len(missing):
          self.raiseAnError(IOError,
                            'Requested SpecificFourier for variables {} but not found among targets!'.format(missing))
        # record requested Fourier periods
        for cchild in child.subparts:
          if cchild.getName() == 'periods':
            periods = cchild.value
        # set these params for each variable
        for v in variables:
          self.raiseADebug('recording specific Fourier settings for "{}"'.format(v))
          if v in self.fourierParams:
            self.raiseAWarning('Fourier params for "{}" were specified multiple times! Using first values ...'
                               .format(v))
            continue
          self.fourierParams[v] = periods
      elif child.getName() == 'Peaks':
        # read peaks information for each target
        peak={}
        # creat an empty list for each target
        threshold = child.parameterValues['threshold']
        peak['threshold']=threshold
        # read the threshold for the peaks and store it in the dict
        period = child.parameterValues['period']
        peak['period']=period
        # read the period for the peaks and store it in the dict
        windows=[]
        nbin=5
        # creat an empty list to store the windows' information
        for cchild in child.subparts:

          if cchild.getName() == 'window':
            tempDict={}
            window = cchild.value
            width = cchild.parameterValues['width']
            tempDict['window']=window
            tempDict['width']=width
            # for each window in the windows, we create a dictionary. Then store the
            # peak's width, the index of stating point and ending point in time unit
            windows.append(tempDict)
          elif cchild.getName() == 'nbin':
            nbin=cchild.value
        peak['windows']=windows
        peak['nbin']=nbin

        target = child.parameterValues['target']
        # target is the key to reach each peak information
        self.peaks[target]=peak
    # read GENERAL parameters for Fourier detrending
    ## these apply to everyone without SpecificFourier nodes
    ## use basePeriods to check if Fourier node present
    basePeriods = paramInput.findFirst('Fourier')
    if basePeriods is not None:
      # read periods
      basePeriods = basePeriods.value
      if len(set(basePeriods)) != len(basePeriods):
        self.raiseAnError(IOError,'Some <Fourier> periods have been listed multiple times!')
      # set to any variable that doesn't already have a specific one
      for v in set(self.target) - set(self.fourierParams.keys()):
        self.raiseADebug('setting general Fourier settings for "{}"'.format(v))
        self.fourierParams[v] = basePeriods

  def __getstate__(self):
    """
      Obtains state of object for pickling.
      @ In, None
      @ Out, d, dict, stateful dictionary
    """
    d = supervisedLearning.__getstate__(self)
    eng=d.pop("randomEng")
    randCounts = eng.get_rng_state()
    d['crow_rng_counts'] = randCounts
    return d

  def __setstate__(self, d):
    """
      Sets state of object from pickling.
      @ In, d, dict, stateful dictionary
      @ Out, None
    """
    rngCounts = d.pop('crow_rng_counts')
    self.__dict__.update(d)
    self.setEngine(randomUtils.newRNG(), seed=None, count=rngCounts)
    if self.reseedCopies:
      randd = np.random.randint(1, 2e9)
      self.reseed(randd)

  def setMultiyearParams(self, node):
    """
      Sets multiyear parameters in an object-oriented sense
      @ In, node, InputData, input specs (starting with 'multiyear' node)
      @ Out, None
    """
    self.multiyear = True
    numYearsNode = node.findFirst('years')
    if numYearsNode is None:
      self.raiseAnError(IOError, 'The number of ARMA sample years was not specified in <Multiyear><years> node!')
    self.numYears = numYearsNode.value
    growthNodes = node.findAll('growth')
    for gNode in growthNodes:
      settings = {'mode': gNode.parameterValues['mode'], 'value': gNode.value}
      for target in gNode.parameterValues['targets']:
        self.growthFactors[target] = settings

  def setAdditionalParams(self, params):
    """
      Sets parameters aside from initialization, such as during deserialization.
      @ In, params, dict, parameters to set (dependent on ROM)
      @ Out, None
    """
    # reseeding is taken care of in the supervisedLearning base class of this method
    supervisedLearning.setAdditionalParams(self, params)
    paramInput = params['paramInput']
    # multiyear; note that myNode is "multiyearNode" not a node that I own
    myNode = paramInput.findFirst('Multiyear')
    if myNode:
      self.setMultiyearParams(myNode)

  def __trainLocal__(self, featureVals, targetVals):
    """
      Perform training on input database stored in featureVals.

      @ In, featureVals, array, shape=[n_timeStep, n_dimensions], an array of input data # Not use for ARMA training
      @ In, targetVals, array, shape = [n_timeStep, n_dimensions], an array of time series data
    """
    self.raiseADebug('Training...')
    # obtain pivot parameter
    self.raiseADebug('... gathering pivot values ...')
    self.pivotParameterValues = targetVals[:,:,self.target.index(self.pivotParameterID)]
    # NOTE: someday, this ARMA could be expanded to take Fourier signals in time on the TypicalHistory,
    #   and then use several realizations of the target to train an ND ARMA that captures not only
    #   the mean and variance in time, but the mean, variance, skewness, and kurtosis over time and realizations.
    #   In this way, outliers in the training data could be captured with significantly more representation.
    if len(self.pivotParameterValues) > 1:
      self.raiseAnError(Exception,self.printTag +" does not handle multiple histories data yet! # histories: "+str(len(self.pivotParameterValues)))
    self.pivotParameterValues.shape = (self.pivotParameterValues.size,)
    targetVals = np.delete(targetVals,self.target.index(self.pivotParameterID),2)[0]
    # targetVals now has shape (1, # time samples, # targets)
    self.target.pop(self.target.index(self.pivotParameterID))

    # prep the correlation data structure
    correlationData = np.zeros([len(self.pivotParameterValues),len(self.correlations)])

    for t,target in enumerate(self.target):
      timeSeriesData = targetVals[:,t]
      self._signalStorage[target]['original'] = copy.deepcopy(timeSeriesData)
      # if we're enforcing the training CDF, we should store it now
      if self.preserveInputCDF:
        self._trainingCDF[target] = mathUtils.trainEmpiricalFunction(timeSeriesData, minBins=self._minBins)
      # if this target governs the zero filter, extract it now

      if target == self.zeroFilterTarget:
        self.zeroFilterMask = self._trainZeroRemoval(timeSeriesData,tol=self.zeroFilterTol) # where zeros or less than zeros are
        self.notZeroFilterMask = np.logical_not(self.zeroFilterMask) # where data are
      # if we're removing Fourier signal, do that now.

      maskPeakRes = np.ones(len(timeSeriesData), dtype=bool)
      # Make a full mask
      if target in self.peaks:
        peakResults=self._trainPeak(timeSeriesData,windowDict=self.peaks[target])
        self.peaks[target].update(peakResults)
        maskPeakRes = peakResults['mask']

      if target in self.fourierParams:
        self.raiseADebug('... analyzing Fourier signal  for target "{}" ...'.format(target))
        self.fourierResults[target] = self._trainFourier(self.pivotParameterValues,
                                                         self.fourierParams[target],
                                                         timeSeriesData,
                                                         masks=[maskPeakRes],  # In future, a consolidated masking system for multiple signal processors can be implemented.
                                                         zeroFilter = target == self.zeroFilterTarget)
        self._signalStorage[target]['fourier'] = copy.deepcopy(self.fourierResults[target]['predict'])
        timeSeriesData -= self.fourierResults[target]['predict']
        self._signalStorage[target]['nofourier'] = copy.deepcopy(timeSeriesData)
      # zero filter application
      ## find the mask for the requested target where values are nonzero
      if target == self.zeroFilterTarget:

        # artifically force signal to 0 post-fourier subtraction where it should be zero
        targetVals[:,t][self.zeroFilterMask] = 0.0
        self._signalStorage[target]['zerofilter'] = copy.deepcopy(timeSeriesData)

    # Transform data to obatain normal distrbuted series. See
    # J.M.Morales, R.Minguez, A.J.Conejo "A methodology to generate statistically dependent wind speed scenarios,"
    # Applied Energy, 87(2010) 843-855
    for t,target in enumerate(self.target):
      # if target correlated with the zero-filter target, truncate the training material now?
      timeSeriesData = targetVals[:,t]
      self.raiseADebug('... analyzing ARMA properties for target "{}" ...'.format(target))
      self.cdfParams[target] = self._trainCDF(timeSeriesData, binOps=2 )
      # normalize data
      normed = self._normalizeThroughCDF(timeSeriesData, self.cdfParams[target])
      self._signalStorage[target]['gaussianed'] = copy.deepcopy(normed[:])
      # check if this target is part of a correlation set, or standing alone
      if target in self.correlations:
        # store the data and train it separately in a moment
        ## keep data in order of self.correlations
        correlationData[:,self.correlations.index(target)] = normed
      else:
        # go ahead and train it now
        ## if using zero filtering and target is the zero-filtered, only train on the masked part
        # if target == self.zeroFilterTarget:
        #   # don't bother training the part that's all zeros; it'll still be all zeros
        #   # just train the data portions
        #   normed = normed[self.notZeroFilterMask]
        self.raiseADebug('... ... training "{}"...'.format(target))
        if target == self.zeroFilterTarget:
          sumMask = np.logical_and(maskPeakRes,self.notZeroFilterMask)
        else:
          sumMask = maskPeakRes
        self.armaResult[target] = self._trainARMA(normed,masks=[sumMask])
        # self.armaResult[target] = self._trainARMA(normed,masks=np.logical_and(maskPeakRes,self.notZeroFilterMask))

        self.raiseADebug('... ... finished training target "{}"'.format(target))

    # now handle the training of the correlated armas
    if len(self.correlations):
      self.raiseADebug('... ... training correlated: {} ...'.format(self.correlations))
      # if zero filtering, then all the correlation data gets split
      if self.zeroFilterTarget in self.correlations:
        # split data into the zero-filtered and non-zero filtered
        unzeroed = correlationData[self.notZeroFilterMask]
        zeroed = correlationData[self.zeroFilterMask]
        ## throw out the part that's all zeros (axis 1, row corresponding to filter target)
        zeroed = np.delete(zeroed, self.correlations.index(self.zeroFilterTarget), 1)
        self.raiseADebug('... ... ... training unzeroed ...')
        unzVarma, unzNoise, unzInit = self._trainVARMA(unzeroed)
        self.raiseADebug('... ... ... training zeroed ...')
        ## the VAR fails if only 1 variable is non-constant, so we need to decide whether "zeroed" is actually an ARMA
        ## -> instead of a VARMA
        if zeroed.shape[1] == 1:
          # then actually train an ARMA instead
          zVarma = self._trainARMA(zeroed,masks=None)
          zNoise = None # NOTE this is used to check whether an ARMA was trained later!
          zInit = None
        else:
          zVarma, zNoise, zInit = self._trainVARMA(zeroed)
        self.varmaResult = (unzVarma, zVarma) # NOTE how for zero-filtering we split the results up
        self.varmaNoise = (unzNoise, zNoise)
        self.varmaInit = (unzInit, zInit)
      else:
        varma, noiseDist, initDist = self._trainVARMA(correlationData)
        # FUTURE if extending to multiple VARMA per training, these will need to be dictionaries
        self.varmaResult = (varma,)
        self.varmaNoise = (noiseDist,)
        self.varmaInit = (initDist,)

  def __evaluateLocal__(self, featureVals):
    """
      @ In, featureVals, float, a scalar feature value is passed as scaling factor
      @ Out, returnEvaluation , dict, dictionary of values for each target (and pivot parameter)
    """
    if self.multiyear:
      ## create storage for the sampled result
      finalResult = dict((target, np.zeros((self.numYears, len(self.pivotParameterValues)))) for target in self.target if target != self.pivotParameterID)
      finalResult[self.pivotParameterID] = self.pivotParameterValues
      years = np.arange(self.numYears)
      finalResult['Year'] = years
      for y in years:
        # apply growth factor
        vals = copy.deepcopy(featureVals) # without deepcopy, the vals are modified in-place
        for t, (target, growthInfo) in enumerate(self.growthFactors.items()):
          scale =self._evaluateScale(growthInfo,y)
          vals[t] *= scale
        result = self._evaluateYear(vals)
        for target, value in result.items():
          if target == self.pivotParameterID:
            continue
          finalResult[target][y][:] = value # [:] is a size checker
        # high-dimensional indexing information
        finalResult['_indexMap'] = dict((target, ['Year', self.pivotParameterID]) for target in self.target if target != self.pivotParameterID)
      return finalResult

    else:
      return self._evaluateYear(featureVals)

  def _evaluateScale(self, growthInfo, year):
    """
      @ In, growthInfo, dictionary of growth value for each target
      @ In, year, int, year index in multiyear
      @ Out, scale, float, scaling factor for each year
    """
    growth = growthInfo['value']/100. # given in percentage
    mode = growthInfo['mode']
    if mode == 'exponential':
      scale = (1.0 + growth) ** year
    else:
      scale = 1.0 + year * growth
    return scale

  def _evaluateYear(self, featureVals):
    """
      @ In, featureVals, float, a scalar feature value is passed as scaling factor
      @ Out, returnEvaluation, dict, dictionary of values for each target (and pivot parameter)
    """
    if featureVals.size > 1:
      self.raiseAnError(ValueError, 'The input feature for ARMA for evaluation cannot have size greater than 1. ')

    # Instantiate a normal distribution for time series synthesis (noise part)
    # TODO USE THIS, but first retrofix rvs on norm to take "size=") for number of results

    # make sure pivot value is in return object
    returnEvaluation = {self.pivotParameterID:self.pivotParameterValues}

    # TODO when we have output printing for ROMs, the distinct signals here could be outputs!
    # leaving "debuggFile" as examples of this, in comments
    debuggFile = open('signal_bases.csv','w')
    debuggFile.writelines('Time,'+','.join(str(x) for x in self.pivotParameterValues)+'\n')
    correlatedSample = None
    for target in self.target:
      # start with the random gaussian signal
      if target in self.correlations:
        # where is target in correlated data
        corrIndex = self.correlations.index(target)
        # check if we have zero-filtering in play here
        if len(self.varmaResult) > 1:
          # where would the filter be in the index lineup had we included it in the zeroed varma?
          filterTargetIndex = self.correlations.index(self.zeroFilterTarget)
          # if so, we need to sample both VARMAs
          # have we already taken the correlated sample yet?
          if correlatedSample is None:
            # if not, take the samples now
            unzeroedSample = self._generateVARMASignal(self.varmaResult[0],
                                                       numSamples = self.notZeroFilterMask.sum(),
                                                       randEngine = self.normEngine.rvs,
                                                       rvsIndex = 0)
            ## zero sampling is dependent on whether the trained model is a VARMA or ARMA
            if self.varmaNoise[1] is not None:
              zeroedSample = self._generateVARMASignal(self.varmaResult[1],
                                                       numSamples = self.zeroFilterMask.sum(),
                                                       randEngine = self.normEngine.rvs,
                                                       rvsIndex = 1)
            else:
              result = self.varmaResult[1]
              sample = self._generateARMASignal(result,
                                                numSamples = self.zeroFilterMask.sum(),
                                                randEngine = self.randomEng)
              zeroedSample = np.zeros((self.zeroFilterMask.sum(),1))
              zeroedSample[:, 0] = sample
            correlatedSample = True # placeholder, signifies we've sampled the correlated distribution
          # reconstruct base signal from samples
          ## initialize
          signal = np.zeros(len(self.pivotParameterValues))
          ## first the data from the non-zero portions of the original signal
          signal[self.notZeroFilterMask] = unzeroedSample[:,corrIndex]
          ## then the data from the zero portions (if the filter target, don't bother because they're zero anyway)
          if target != self.zeroFilterTarget:
            # fix offset since we didn't include zero-filter target in zeroed correlated arma
            indexOffset = 0 if corrIndex < filterTargetIndex else -1
            signal[self.zeroFilterMask] = zeroedSample[:,corrIndex+indexOffset]
        # if no zero-filtering (but still correlated):
        else:
          ## check if sample taken yet
          if correlatedSample is None:
            ## if not, do so now
            correlatedSample = self._generateVARMASignal(self.varmaResult[0],
                                                         numSamples = len(self.pivotParameterValues),
                                                         randEngine = self.normEngine.rvs,
                                                         rvsIndex = 0)
          # take base signal from sample
          signal = correlatedSample[:,self.correlations.index(target)]
      # if NOT correlated
      else:
        result = self.armaResult[target] # ARMAResults object
        # generate baseline ARMA + noise
        # are we zero-filtering?
        if target == self.zeroFilterTarget:
          sample = self._generateARMASignal(result,
                                            numSamples = self.notZeroFilterMask.sum(),
                                            randEngine = self.randomEng)

          ## if so, then expand result into signal space (functionally, put back in all the zeros)
          signal = np.zeros(len(self.pivotParameterValues))
          signal[self.notZeroFilterMask] = sample
        else:
          ## if not, no extra work to be done here!
          sample = self._generateARMASignal(result,
                                            numSamples = len(self.pivotParameterValues),
                                            randEngine = self.randomEng)
          signal = sample
      # END creating base signal
      # DEBUG adding arbitrary variables for debugging, TODO find a more elegant way, leaving these here as markers
      #returnEvaluation[target+'_0base'] = copy.copy(signal)
      # denoise
      signal = self._denormalizeThroughCDF(signal,self.cdfParams[target])
      # DEBUG adding arbitrary variables
      #returnEvaluation[target+'_1denorm'] = copy.copy(signal)
      debuggFile.writelines('signal_arma,'+','.join(str(x) for x in signal)+'\n')

      # Add fourier trends
      if target in self.fourierParams:
        signal += self.fourierResults[target]['predict']
        # DEBUG adding arbitrary variables
        #returnEvaluation[target+'_2fourier'] = copy.copy(signal)
        debuggFile.writelines('signal_fourier,'+','.join(str(x) for x in self.fourierResults[target]['predict'])+'\n')
      if target in self.peaks:
        signal = self._transformBackPeaks(signal,windowDict=self.peaks[target])
        debuggFile.writelines('signal_peak,'+','.join(str(x) for x in signal)+'\n')

      # if enforcing the training data CDF, apply that transform now
      if self.preserveInputCDF:
        signal = self._transformThroughInputCDF(signal, self._trainingCDF[target])

      # Re-zero out zero filter target's zero regions
      if target == self.zeroFilterTarget:
        # DEBUG adding arbitrary variables
        #returnEvaluation[target+'_3zerofilter'] = copy.copy(signal)
        signal[self.zeroFilterMask] = 0.0

      # Domain limitations
      for domain,requests in self.outTruncation.items():
        if target in requests:
          if domain == 'positive':
            signal = np.absolute(signal)
          elif domain == 'negative':
            signal = -np.absolute(signal)
        # DEBUG adding arbitrary variables
        #returnEvaluation[target+'_4truncated'] = copy.copy(signal)

      # store results
      ## FIXME this is ASSUMING the input to ARMA is only ever a single scaling factor.
      signal *= featureVals[0]
      # DEBUG adding arbitrary variables
      #returnEvaluation[target+'_5scaled'] = copy.copy(signal)

      # sanity check on the signal
      assert(signal.size == returnEvaluation[self.pivotParameterID].size)
      debuggFile.writelines('final,'+','.join(str(x) for x in signal)+'\n')
      returnEvaluation[target] = signal
    # END for target in targets
    return returnEvaluation

  def reseed(self, seed):
    """
      Used to set the underlying random seed.
      @ In, seed, int, new seed to use
      @ Out, None
    """
    #self.raiseADebug('Reseeding ARMA with seed "{}"'.format(seed))
    randomUtils.randomSeed(seed, engine=self.randomEng)
    self.seed = seed

  ### UTILITY METHODS ###
  def _computeNumberOfBins(self, data, binOps=None):
    """
      Uses the Freedman-Diaconis rule for histogram binning
      -> For relatively few samples, this can cause unnatural flat-lining on low, top end of CDF
      @ In, data, np.array, data to bin
      @ Out, n, integer, number of bins
    """
    # leverage the math utils implementation
    n, _ = mathUtils.numBinsDraconis(data, low=self._minBins, alternateOkay=True,binOps=binOps)
    return n

  def _denormalizeThroughCDF(self, data, params):
    """
      Normalizes "data" using a Gaussian normal plus CDF of data
      @ In, data, np.array, data to normalize with
      @ In, params, dict, CDF parameters (as obtained by "generateCDF")
      @ Out, normed, np.array, normalized data
    """
    denormed = self.normEngine.cdf(data)
    denormed = self._sampleICDF(denormed, params)
    return denormed

  def _generateARMASignal(self, model, numSamples=None,randEngine=None):
    """
      Generates a synthetic history from fitted parameters.
      @ In, model, statsmodels.tsa.arima_model.ARMAResults, fitted ARMA such as otained from _trainARMA
      @ In, numSamples, int, optional, number of samples to take (default to pivotParameters length)
      @ In, randEngine, instance, optional, method to call to get random samples (for example "randEngine(size=6)")
      @ Out, hist, np.array(float), synthetic ARMA signal
    """
    if numSamples is None:
      numSamples =  len(self.pivotParameterValues)
    if randEngine is None:
      randEngine=self.randomEng
    hist = sm.tsa.arma_generate_sample(ar = np.append(1., -model.arparams),
                                       ma = np.append(1., model.maparams),
                                       nsample = numSamples,
                                       distrvs = functools.partial(randomUtils.randomNormal,engine=randEngine),
                                       # functool.partial provide the random number generator as a function
                                       # with normal distribution and take engine as the positional arguments keywords.
                                       sigma = np.sqrt(model.sigma2),
                                       burnin = 2*max(self.P,self.Q)) # @epinas, 2018
    return hist

  def _generateFourierSignal(self, pivots, periods):
    """
      Generate fourier signal as specified by the input file
      @ In, pivots, np.array, pivot values (e.g. time)
      @ In, periods, list, list of Fourier periods (1/frequency)
      @ Out, fourier, array, shape = [n_timeStep, n_basePeriod]
    """
    fourier = np.zeros((pivots.size, 2*len(periods))) # sin, cos for each period
    for p, period in enumerate(periods):
      hist = 2. * np.pi / period * pivots
      fourier[:, 2 * p] = np.sin(hist)
      fourier[:, 2 * p + 1] = np.cos(hist)
    return fourier

  def _generateVARMASignal(self, model, numSamples=None, randEngine=None, rvsIndex=None):
    """
      Generates a set of correlated synthetic histories from fitted parameters.
      @ In, model, statsmodels.tsa.statespace.VARMAX, fitted VARMA such as otained from _trainVARMA
      @ In, numSamples, int, optional, number of samples to take (default to pivotParameters length)
      @ In, randEngine, instance, optional, method to call to get random samples (for example "randEngine(size=6)")
      @ In, rvsIndex, int, optional, if provided then will take from list of varmaNoise and varmaInit distributions
      @ Out, hist, np.array(float), synthetic ARMA signal
    """
    if numSamples is None:
      numSamples = len(self.pivotParameterValues)
    # sample measure, state shocks
    ## TODO it appears that measure shock always has a 0 variance multivariate normal, so just create it
    measureShocks = np.zeros([numSamples,len(self.correlations)])
    ## state shocks come from sampling multivariate
    noiseDist = self.varmaNoise
    initDist = self.varmaInit
    if rvsIndex is not None:
      noiseDist = noiseDist[rvsIndex]
      initDist = initDist[rvsIndex]
    stateShocks = np.array([noiseDist.rvs() for _ in range(numSamples)])
    # pick an intial by sampling multinormal distribution
    init = np.array(initDist.rvs())
    obs, states = model.ssm.simulate(numSamples,
                                     initial_state=init,
                                     measurement_shocks=measureShocks,
                                     state_shocks=stateShocks)
    return obs

  def _interpolateDist(self,x,y,Xlow,Xhigh,Ylow,Yhigh,inMask):
    """
      Interplotes values for samples "x" to get dependent values "y" given bins
      @ In, x, np.array, sampled points (independent var)
      @ In, y, np.array, sampled points (dependent var)
      @ In, Xlow, np.array, left-nearest neighbor in empirical distribution for each x
      @ In, Xhigh, np.array, right-nearest neighbor in empirical distribution for each x
      @ In, Ylow, np.array, value at left-nearest neighbor in empirical distribution for each x
      @ In, Yhigh, np.array, value at right-nearest neighbor in empirical distribution for each x
      @ In, inMask, np.array, boolean mask in "y" where the distribution values apply
      @ Out, y, np.array, same "y" but with values inserted
    """
    # treat potential divide-by-zeroes specially
    ## mask
    divZero = Xlow == Xhigh
    ## careful when using double masks
    zMask=[a[divZero] for a in np.where(inMask)]
    y[tuple(zMask)] =  0.5*(Yhigh[divZero] + Ylow[divZero])
    # interpolate all other points as y = low + slope*frac
    ## mask
    okay = np.logical_not(divZero)
    ## empirical CDF change in y, x
    dy = Yhigh[okay] - Ylow[okay]
    dx = Xhigh[okay] - Xlow[okay]
    ## distance from x to low is fraction through dx
    frac = x[inMask][okay] - Xlow[okay]
    ## careful when using double masks
    ## Adding tuple to the mask for future warning
    # FutureWarning: Using a non-tuple sequence for multidimensional indexing is deprecated; use `arr[tuple(seq)]` instead of `arr[seq]`. In the future this will be interpreted as an array index, `arr[np.array(seq)]`, which will result either in an error or a different result.
    okayMask=[a[okay] for a in np.where(inMask)]
    y[tuple(okayMask)] = Ylow[okay] + dy/dx * frac
    return y

  def _normalizeThroughCDF(self, data, params):
    """
      Normalizes "data" using a Gaussian normal plus CDF of data
      @ In, data, np.array, data to normalize with
      @ In, params, dict, CDF parameters (as obtained by "generateCDF")
      @ Out, normed, np.array, normalized data
    """
    normed = self._sampleCDF(data, params)
    normed = self.normEngine.ppf(normed)
    return normed

  def _sampleCDF(self, x, params):
    """
      Samples the CDF defined in 'params' to get values
      @ In, x, float, value at which to sample inverse CDF
      @ In, params, dict, CDF parameters (as constructed by "_trainCDF")
      @ Out, y, float, value of inverse CDF at x
    """
    # TODO could this be covered by an empirical distribution from Distributions?
    # set up I/O
    x = np.atleast_1d(x)
    y = np.zeros(x.shape)
    # create masks for data outside range (above, below), inside range of empirical CDF
    belowMask = x <= params['bins'][0]
    aboveMask = x >= params['bins'][-1]
    inMask = np.logical_and(np.logical_not(belowMask), np.logical_not(aboveMask))
    # outside CDF set to min, max CDF values
    y[belowMask] = params['cdf'][0]
    y[aboveMask] = params['cdf'][-1]
    # for points in the CDF linearly interpolate between empirical entries
    ## get indices where points should be inserted (gives higher value)
    indices = np.searchsorted(params['bins'],x[inMask])
    Xlow = params['bins'][indices-1]
    Ylow = params['cdf'][indices-1]
    Xhigh = params['bins'][indices]
    Yhigh = params['cdf'][indices]
    y = self._interpolateDist(x,y,Xlow,Xhigh,Ylow,Yhigh,inMask)
    # numerical errors can happen due to not-sharp 0 and 1 in empirical cdf
    ## also, when Crow dist is asked for ppf(1) it returns sys.max (similar for ppf(0))
    y[y >= 1.0] = 1.0 - np.finfo(float).eps
    y[y <= 0.0] = np.finfo(float).eps
    return y

  def _sampleICDF(self, x, params):
    """
      Samples the inverse CDF defined in 'params' to get values
      @ In, x, float, value at which to sample inverse CDF
      @ In, params, dict, CDF parameters (as constructed by "_trainCDF")
      @ Out, y, float, value of inverse CDF at x
   """
    # TODO could this be covered by an empirical distribution from Distributions?
    # set up I/O
    x = np.atleast_1d(x)
    y = np.zeros(x.shape)
    # create masks for data outside range (above, below), inside range of empirical CDF
    belowMask = x <= params['cdf'][0]
    aboveMask = x >= params['cdf'][-1]
    inMask = np.logical_and(np.logical_not(belowMask), np.logical_not(aboveMask))
    # outside CDF set to min, max CDF values
    y[belowMask] = params['bins'][0]
    y[aboveMask] = params['bins'][-1]
    # for points in the CDF linearly interpolate between empirical entries
    ## get indices where points should be inserted (gives higher value)
    indices = np.searchsorted(params['cdf'],x[inMask])
    Xlow = params['cdf'][indices-1]
    Ylow = params['bins'][indices-1]
    Xhigh = params['cdf'][indices]
    Yhigh = params['bins'][indices]
    y = self._interpolateDist(x,y,Xlow,Xhigh,Ylow,Yhigh,inMask)
    return y

  def _trainARMA(self, data, masks=None):
    r"""
      Fit ARMA model: x_t = \sum_{i=1}^P \phi_i*x_{t-i} + \alpha_t + \sum_{j=1}^Q \theta_j*\alpha_{t-j}
      @ In, data, np.array(float), data on which to train
      @ In, masks, np.array, optional, boolean mask where is the signal should be train by ARMA
      @ Out, results, statsmodels.tsa.arima_model.ARMAResults, fitted ARMA
    """
    if masks == None:
      masks = []
    if len(masks)>1:
      fullMask = np.logical_and.reduce(*masks)
      data=data[fullMask]
    elif len(masks)==1:
      fullMask =masks[0]
      data = data[fullMask]
    results = smARMA(data, order = (self.P, self.Q)).fit(disp = False)
    return results

  def _trainCDF(self, data,binOps=None):
    """
      Constructs a CDF from the given data
      @ In, data, np.array(float), values to fit to
      @ Out, params, dict, essential parameters for CDF
    """
    # caluclate number of bins
    # binOps=Length or value
    nBins = self._computeNumberOfBins(data,binOps=binOps)
    # construct histogram
    counts, edges = np.histogram(data, bins = nBins, density = False)
    counts = np.array(counts) / float(len(data))
    # numerical CDF, normalizing to 0..1
    cdf = np.cumsum(counts)
    # set lowest value as first entry,
    ## from Jun implementation, min of CDF set to starting point for ?numerical issues?
    #cdf = np.insert(cdf, 0, cdf[0]) # Jun
    cdf = np.insert(cdf, 0, 0) # trying something else
    # store parameters
    # TODO FIXME WORKING also add the max, min, counts
    # miu sigma of data and counts edges
    params = {'bins': edges,
              'counts':counts,
              'pdf' : counts * nBins,
              'cdf' : cdf,
              'lens' : len(data)}
              #'binSearch':neighbors.NearestNeighbors(n_neighbors=2).fit([[b] for b in edges]),
              #'cdfSearch':neighbors.NearestNeighbors(n_neighbors=2).fit([[c] for c in cdf])}
    return params

  def _trainPeak(self,timeSeriesData,windowDict):
    """
      Generate peaks results from each target data
      @ In, timeSeriesData, np.array, list of values for the dependent variable (signal to take fourier from)
      @ In, windowDict, dict, dictionary for specefic target peaks
      @ Out, peakResults, dict, results of this training in keys 'period', 'windows', 'groupWin', 'mask', 'rangeWindow'
    """
    peakResults={}
    deltaT=self.pivotParameterValues[-1]-self.pivotParameterValues[0]
    deltaT=deltaT/(len(self.pivotParameterValues)-1)
    # change the peak information in self.peak from time unit into index by divided the timestep
    # deltaT is the time step calculated by (ending point - stating point in time)/(len(time)-1)
    peakResults['period']=int(round(windowDict['period']/deltaT))
    windows=[]
    for i in range(len(windowDict['windows'])):
      window={}
      a = windowDict['windows'][i]['window'][0]
      b = windowDict['windows'][i]['window'][1]
      window['window']=[int(round(windowDict['windows'][i]['window'][0]/deltaT)),int(round(windowDict['windows'][i]['window'][1]/deltaT))]
      window['width']=int(round(windowDict['windows'][i]['width']/deltaT))
      windows.append(window)
    peakResults['windows']=windows
    peakResults['threshold']=windowDict['threshold']
    groupWin , maskPeakRes=self._peakGroupWindow(timeSeriesData, windowDict = peakResults )
    peakResults['groupWin']=groupWin
    peakResults['mask']=maskPeakRes
    peakResults['nbin']=windowDict['nbin']
    rangeWindow = self.rangeWindow(windowDict=peakResults)
    peakResults['rangeWindow']=rangeWindow
    return peakResults

  def _trainFourier(self, pivotValues, periods, values, masks=None,zeroFilter=False):
    """
      Perform fitting of Fourier series on self.timeSeriesDatabase
      @ In, pivotValues, np.array, list of values for the independent variable (e.g. time)
      @ In, periods, list, list of the base periods
      @ In, values, np.array, list of values for the dependent variable (signal to take fourier from)
      @ In, masks, np.array, optional, boolean mask where is the signal should be train by Fourier
      @ In, zeroFilter, bool, optional, if True then apply zero-filtering for fourier fitting
      @ Out, fourierResult, dict, results of this training in keys 'residues', 'fourierSet', 'predict', 'regression'
    """
    # XXX fix for no order
    if masks is None:
      masks = []

    fourierSignalsFull = self._generateFourierSignal(pivotValues, periods)
    # fourierSignals dimensions, for each key (base):
    #   0: length of history
    #   1: evaluations, in order and flattened:
    #                 0:   sin(2pi*t/period[0]),
    #                 1:   cos(2pi*t/period[0]),
    #                 2:   sin(2pi*t/period[1]),
    #                 3:   cos(2pi*t/period[1]), ...
    fourierEngine = linear_model.LinearRegression(normalize=False)
    for mask in masks:
      fourierSignalsFull = fourierSignalsFull[mask, :]
      values = values[mask]


    # if using zero-filter, cut the parts of the Fourier and values that correspond to the zero-value portions
    if zeroFilter:
      values = values[self.notZeroFilterMask]
      fourierSignals = fourierSignalsFull[self.notZeroFilterMask, :]
    else:
      fourierSignals = fourierSignalsFull

    # fit the signal

    fourierEngine.fit(fourierSignals, values)

    # get signal intercept
    intercept = fourierEngine.intercept_
    # get coefficient map for A*sin(ft) + B*cos(ft)
    waveCoefMap = collections.defaultdict(dict) # {period: {sin:#, cos:#}}
    for c, coef in enumerate(fourierEngine.coef_):
      period = periods[c//2]
      waveform = 'sin' if c % 2 == 0 else 'cos'
      waveCoefMap[period][waveform] = coef
    # convert to C*sin(ft + s)
    ## since we use fitting to get A and B, the magnitudes can be deceiving.
    ## this conversion makes "C" a useful value to know the contribution from a period
    coefMap = {}
    signal=np.ones(len(pivotValues)) * intercept
    for period, coefs in waveCoefMap.items():
      A = coefs['sin']
      B = coefs['cos']
      C, s = mathUtils.convertSinCosToSinPhase(A, B)
      coefMap[period] = {'amplitude': C, 'phase': s}
      signal+=mathUtils.evalFourier(period,C,s,pivotValues)
    # re-add zero-filtered
    if zeroFilter:
      signal[self.zeroFilterMask] = 0.0


    # store results
    fourierResult = {'regression': {'intercept':intercept,
                                    'coeffs'   :coefMap,
                                    'periods'  :periods},
                     'predict': signal}
    return fourierResult

  def _trainMultivariateNormal(self,dim,means,cov):
    """
      Trains multivariate normal distribution for future sampling
      @ In, dim, int, number of dimensions
      @ In, means, np.array, distribution mean
      @ In, cov, np.ndarray, dim x dim matrix of covariance terms
      @ Out, dist, Distributions.MultivariateNormal, distribution
    """
    dist = Distributions.MultivariateNormal()
    dist.method = 'pca'
    dist.dimension = dim
    dist.rank = dim
    dist.mu = means
    dist.covariance = np.ravel(cov)
    dist.messageHandler = self.messageHandler
    dist.initializeDistribution()
    return dist

  def _trainVARMA(self,data):
    """
      Train correlated ARMA model on white noise ARMA, with Fourier already removed
      @ In, data, np.array(np.array(float)), data on which to train with shape (# pivot values, # targets)
      @ Out, results, statsmodels.tsa.arima_model.ARMAResults, fitted VARMA
      @ Out, stateDist, Distributions.MultivariateNormal, MVN from which VARMA noise is taken
      @ Out, initDist, Distributions.MultivariateNormal, MVN from which VARMA initial state is taken
    """
    model = sm.tsa.VARMAX(endog=data, order=(self.P, self.Q))
    self.raiseADebug('... ... ... fitting VARMA ...')
    results = model.fit(disp=False, maxiter=1000)
    lenHist,numVars = data.shape
    # train multivariate normal distributions using covariances, keep it around so we can control the RNG
    ## it appears "measurement" always has 0 covariance, and so is all zeros (see _generateVARMASignal)
    ## all the noise comes from the stateful properties
    stateDist = self._trainMultivariateNormal(numVars,np.zeros(numVars),model.ssm['state_cov'])
    # train initial state sampler
    ## Used to pick an initial state for the VARMA by sampling from the multivariate normal noise
    #    and using the AR and MA initial conditions.  Implemented so we can control the RNG internally.
    #    Implementation taken directly from statsmodels.tsa.statespace.kalman_filter.KalmanFilter.simulate
    ## get mean
    smoother = model.ssm
    mean = np.linalg.solve(np.eye(smoother.k_states) - smoother['transition',:,:,0],
                           smoother['state_intercept',:,0])
    ## get covariance
    r = smoother['selection',:,:,0]
    q = smoother['state_cov',:,:,0]
    selCov = r.dot(q).dot(r.T)
    cov = solve_discrete_lyapunov(smoother['transition',:,:,0], selCov)
    # FIXME it appears this is always resulting in a lowest-value initial state.  Why?
    initDist = self._trainMultivariateNormal(len(mean),mean,cov)
    # NOTE: uncomment this line to get a printed summary of a lot of information about the fitting.
    # self.raiseADebug('VARMA model training summary:\n',results.summary())
    return model, stateDist, initDist

  def _trainZeroRemoval(self, data, tol=1e-10):
    """
      A test for SOLAR GHI data.
      @ In, data, np.array, original signal
      @ In, tol, float, optional, tolerance below which to consider 0
      @ Out, mask, np.ndarray(bool), mask where zeros occur
    """
    # where should the data be truncated?
    mask = data < tol
    return mask

  def writePointwiseData(self, writeTo):
    """
      Writes pointwise data about this ROM to the data object.
      @ In, writeTo, DataObject, data structure into which data should be written
      @ Out, None
    """
    if not self.amITrained:
      self.raiseAnError(RuntimeError,'ROM is not yet trained! Cannot write to DataObject.')
    rlz = {}
    # set up pivot parameter index
    pivotID = self.pivotParameterID
    pivotVals = self.pivotParameterValues
    rlz[self.pivotParameterID] = self.pivotParameterValues
    # set up sample counter ID
    ## ASSUMPTION: data object is EMPTY!
    if writeTo.size > 0:
      self.raiseAnError(ValueError,'Target data object has "{}" entries, but require an empty object to write ROM to!'.format(writeTo.size))
    counterID = writeTo.sampleTag
    counterVals = np.array([0])
    # Training signals
    for target, signals in self._signalStorage.items():
      for name, signal in signals.items():
        varName = '{}_{}'.format(target,name)
        writeTo.addVariable(varName, np.array([]), classify='meta', indices=[pivotID])
        rlz[varName] = signal
    # add realization
    writeTo.addRealization(rlz)

  def writeXML(self, writeTo, targets=None, skip=None):
    """
      Allows the SVE to put whatever it wants into an XML to print to file.
      Overload in subclasses.
      @ In, writeTo, xmlUtils.StaticXmlElement, entity to write to
      @ In, targets, list, optional, unused (kept for compatability)
      @ In, skip, list, optional, unused (kept for compatability)
      @ Out, None
    """
    if not self.amITrained:
      self.raiseAnError(RuntimeError, 'ROM is not yet trained! Cannot write to DataObject.')
    root = writeTo.getRoot()
    # - multiyear, if any
    if self.multiyear:
      myNode = xmlUtils.newNode('Multiyear')
      myNode.append(xmlUtils.newNode('num_years', text=self.numYears))
      gNode = xmlUtils.newNode('growth_factors')
      for target, info in self.growthFactors.items():
        gNode.append(xmlUtils.newNode(target, attrib={'mode': info['mode']}, text=info['value']))
      myNode.append(gNode)
      root.append(myNode)
    # - Fourier coefficients (by period, waveform)
    for target, fourier in self.fourierResults.items():
      targetNode = root.find(target)
      if targetNode is None:
        targetNode = xmlUtils.newNode(target)
        root.append(targetNode)
      fourierNode = xmlUtils.newNode('Fourier')
      targetNode.append(fourierNode)
      fourierNode.append(xmlUtils.newNode('SignalIntercept', text='{:1.9e}'.format(float(fourier['regression']['intercept']))))
      for period in fourier['regression']['periods']:
        periodNode = xmlUtils.newNode('period', text='{:1.9e}'.format(period))
        fourierNode.append(periodNode)
        periodNode.append(xmlUtils.newNode('frequency', text='{:1.9e}'.format(1.0/period)))
        for stat, value in sorted(list(fourier['regression']['coeffs'][period].items()), key=lambda x:x[0]):
          periodNode.append(xmlUtils.newNode(stat, text='{:1.9e}'.format(value)))
    # - ARMA std
    for target, arma in self.armaResult.items():
      targetNode = root.find(target)
      if targetNode is None:
        targetNode = xmlUtils.newNode(target)
        root.append(targetNode)
      armaNode = xmlUtils.newNode('ARMA_params')
      targetNode.append(armaNode)
      armaNode.append(xmlUtils.newNode('std', text=np.sqrt(arma.sigma2)))
      # TODO covariances, P and Q, etc
    for target,peakInfo in self.peaks.items():
      targetNode = root.find(target)
      if targetNode is None:
        targetNode = xmlUtils.newNode(target)
        root.append(targetNode)
      peakNode = xmlUtils.newNode('Peak_params')
      targetNode.append(peakNode)
      if 'groupWin' in peakInfo.keys():
        for group in peakInfo['groupWin']:
          groupnode=xmlUtils.newNode('peak')
          groupnode.append(xmlUtils.newNode('Amplitude', text='{}'.format(np.array(group['Amp']).mean())))
          #FIXME
          groupnode.append(xmlUtils.newNode('Index', text='{}'.format(np.array(group['Ind']).mean())))
          peakNode.append(groupnode)

  def _transformThroughInputCDF(self, signal, originalDist, weights=None):
    """
      Transforms a signal through the original distribution
      @ In, signal, np.array(float), signal to transform
      @ In, originalDist, scipy.stats.rv_histogram, distribution to transform through
      @ In, weights, np.array(float), weighting for samples (assumed uniform if not given)
      @ Out, new, np.array, new signal after transformation
    """
    # first build a histogram object of the sampled data
    dist, hist = mathUtils.trainEmpiricalFunction(signal, minBins=self._minBins, weights=weights)
    # transform data through CDFs
    new = originalDist[0].ppf(dist.cdf(signal))
    return new

  ### Segmenting and Clustering ###
  def checkRequestedClusterFeatures(self, request):
    """
      Takes the user-requested features (sometimes "all") and interprets them for this ROM.
      @ In, request, dict(list), as from ROMColletion.Cluster._extrapolateRequestedClusterFeatures
      @ Out, interpreted, dict(list), interpreted features
    """
    if request is None:
      # since no special requests were made, we cluster on EV ER Y THING
      return self._clusterableFeatures
    # otherwise we have to unpack the values as known to this ROM
    interpreted = collections.defaultdict(list)
    # create containers for unrecognized entries so we can report them all at once, bc WFFTU
    unrecognizedSets = []
    unrecognizedFeatures = collections.defaultdict(list)
    for featureSet, featureList in request.items():
      if featureSet not in self._clusterableFeatures:
        unrecognizedSets.append(featureSet)
        continue
      subClusterable = self._clusterableFeatures[featureSet]
      # if all the subfeatures of this featureSet were requested, take them now
      if featureList == 'all':
        interpreted[featureSet] = subClusterable
        continue
      # otherwise loop over the requests
      for feature in featureList:
        if feature not in subClusterable:
          unrecognizedFeatures[featureSet].append(feature)
        else:
          interpreted[featureSet].append(feature)

    # if anything wasn't recognized, print it so the user can fix it
    ## print all of them because WE FIGHT FOR THE USERS
    if unrecognizedSets or unrecognizedFeatures:
      self.raiseAWarning('Problems in clusterFeatures!', verbosity='silent')
      if unrecognizedSets:
        self.raiseAWarning(' -> unrecognized clusterFeatures base feature requests: {}'.format(unrecognizedSets), verbosity='silent')
      if unrecognizedFeatures:
        for key, vals in unrecognizedFeatures.items():
          self.raiseAWarning(' -> unrecognized clusterFeatures feature "{}" requests: {}'.format(key, vals), verbosity='silent')
      self.raiseAnError(IOError, 'Invalid clusterFeatures input! See messages above for details.')

    return interpreted

  def isClusterable(self):
    """
      Allows ROM to declare whether it has methods for clustring. Default is no.
      @ In, None
      @ Out, isClusterable, bool, if True then has clustering mechanics.
    """
    # clustering methods have been added
    return True

  def _getMeanFromGlobal(self, settings, pickers, targets=None):
    """
      Derives segment means from global trends
      @ In, settings, dict, as per getGlobalRomSegmentSettings
      @ In, pickers, list(slice), picks portion of signal of interest
      @ In, targets, list, optional, targets to include (default is all)
      @ Out, results, list(dict), mean for each target per picker
    """
    if 'long Fourier signal' not in settings:
      return []
    if isinstance(pickers, slice):
      pickers = [pickers]
    if targets == None:
      targets = settings['long Fourier signal'].keys()
    results = [] # one per "pickers"
    for picker in pickers:
      res = dict((target, signal['predict'][picker].mean()) for target, signal in settings['long Fourier signal'].items())
      results.append(res)
    return results

  def getLocalRomClusterFeatures(self, featureTemplate, settings, request, picker=None, **kwargs):
    """
      Provides metrics aka features on which clustering compatibility can be measured.
      This is called on LOCAL subsegment ROMs, not on the GLOBAL template ROM
      @ In, featureTemplate, str, format for feature inclusion
      @ In, settings, dict, as per getGlobalRomSegmentSettings
      @ In, request, dict(list) or None, requested features to cluster on (by featureSet)
      @ In, picker, slice, indexer for segmenting data
      @ In, kwargs, dict, arbitrary keyword arguments
      @ Out, features, dict, {target_metric: np.array(floats)} features to cluster on
    """
    # algorithm for providing Fourier series and ARMA white noise variance and #TODO covariance
    features = self.getFundamentalFeatures(request, featureTemplate=featureTemplate)
    # segment means
    # since we've already detrended globally, get the means from that (if present)
    if 'long Fourier signal' in settings:
      assert picker is not None
      results = self._getMeanFromGlobal(settings, picker)
      for target, mean in results[0].items():
        feature = featureTemplate.format(target=target, metric="global", id="mean")
        features[feature] = mean
    return features

  def getFundamentalFeatures(self, requestedFeatures, featureTemplate=None):
    """
      Collect the fundamental parameters for this ROM
      Used for writing XML, interpolating, clustering, etc
      @ In, requestedFeatures, dict(list), featureSet and features to collect (may be None)
      @ In, featureTemplate, str, templated string for naming features (probably leave as None)
      @ Out, features, dict,
    """
    assert self.amITrained
    if featureTemplate is None:
      featureTemplate = '{target}|{metric}|{id}' # TODO this kind of has to be the format currently
    features = {}

    # include Fourier if available
    # TODO if not requestedFeatures or 'Fourier' in requestedFeatures: # TODO propagate requestedFeatures throughout method
    for target, fourier in self.fourierResults.items():
      feature = featureTemplate.format(target=target, metric='Fourier', id='fittingIntercept')
      features[feature] = fourier['regression']['intercept']
      for period in fourier['regression']['periods']:
        # amp, phase
        amp = fourier['regression']['coeffs'][period]['amplitude']
        phase = fourier['regression']['coeffs'][period]['phase']
        # rather than use amp, phase as properties, use sine and cosine coeffs
        ## this mitigates the cyclic nature of the phase causing undesirable clustering
        sinAmp = amp * np.cos(phase)
        cosAmp = amp * np.sin(phase)
        ID = '{}_{}'.format(period, 'sineAmp')
        feature = featureTemplate.format(target=target, metric='Fourier', id=ID)
        features[feature] = sinAmp
        ID = '{}_{}'.format(period, 'cosineAmp')
        feature = featureTemplate.format(target=target, metric='Fourier', id=ID)
        features[feature] = cosAmp

    # ARMA (not varma)
    for target, arma in self.armaResult.items():
      # sigma
      feature = featureTemplate.format(target=target, metric='arma', id='std')
      features[feature] = np.sqrt(arma.sigma2)
      # autoregression
      for p, val in enumerate(arma.arparams):
        feature = featureTemplate.format(target=target, metric='arma', id='AR_{}'.format(p))
        features[feature] = val
      # moving average
      for q, val in enumerate(arma.maparams):
        feature = featureTemplate.format(target=target, metric='arma', id='MA_{}'.format(q))
        features[feature] = val
      for target, cdfParam in self.cdfParams.items():
        lenthOfData = cdfParam['lens']
        feature = featureTemplate.format(target=target, metric='arma', id='len')
        features[feature] = lenthOfData

        for e, edge in enumerate(cdfParam['bins']):
          feature = featureTemplate.format(target=target, metric='arma', id='bin_{}'.format(e))
          features[feature] = edge
        for c, count in enumerate(cdfParam['counts']):
          feature = featureTemplate.format(target=target, metric='arma', id='counts_{}'.format(c))
          features[feature] = count
        # for paraId,paraVal in cdfParam.items():
    # CDF preservation if available
    for target, cdf in self._trainingCDF.items():
      _, (counts, edges) = cdf
      for c, count in enumerate(counts):
        feature = featureTemplate.format(target=target, metric='cdf', id='counts_{}'.format(c))
        features[feature] = count
      for e, edge in enumerate(edges):
        feature = featureTemplate.format(target=target, metric='cdf', id='edges_{}'.format(e))
        features[feature] = edge

    for target, peak in self.peaks.items():
      nBin = self.peaks[target]['nbin']
      period = self.peaks[target]['period']
      if 'groupWin' in peak.keys() and 'rangeWindow' in peak.keys():
        for g , group in enumerate(peak['groupWin']):
          ## prbExit
          # g is the group of the peaks probExist is the exist probability for this type of peak
          lenWin=min(len(peak['rangeWindow'][g]['bg']),len(peak['rangeWindow'][g]['end']))
          # ID = 'gp_{}_lenWin'.format(g)
          # feature = featureTemplate.format(target=target, metric='peak', id=ID)
          # features[feature] = lenWin

          # prbability if this peak exist
          prbExist = len(group['Ind'])/lenWin
          ID = 'gp_{}_probExist'.format(g)
          feature = featureTemplate.format(target=target, metric='peak', id=ID)
          features[feature] = prbExist

          ## IND
          #most probabble index
          if len(group['Ind']):
            modeInd = stats.mode(group['Ind'])[0][0]
          else:
            modeInd = 0
          ID = 'gp_{}_modeInd'.format(g)
          feature = featureTemplate.format(target=target, metric='peak', id=ID)
          features[feature] = modeInd
          # index distribution
          if peak['rangeWindow'][g]['end'][0]>peak['rangeWindow'][g]['bg'][0]:
            indBins=np.arange(peak['rangeWindow'][g]['end'][0]-peak['rangeWindow'][g]['bg'][0]-1)+1
          else:
            indBins=np.arange(peak['rangeWindow'][g]['end'][0]-peak['rangeWindow'][g]['bg'][0]-1+period)+1
          indCounts, _ = np.histogram(group['Ind'], bins=indBins, density=False)
          for c, count in enumerate(indCounts):
            feature = featureTemplate.format(target=target, metric='peak', id='gp_{}_ind {}'.format(g,c))
            features[feature] = count

          ## AMP
          #mean
          if len(group['Amp']):
            if np.isnan((group['Amp'][0])):
              meanAmp = np.mean(self._signalStorage[target]['original'])
            else:
              # meanAmp=rv_histogram(np.histogram(group['Amp'])).mean()
              meanAmp=np.mean(group['Amp'])

            feature = featureTemplate.format(target=target, metric='peak', id='gp_{}_meanAmp'.format(g))
            features[feature] = meanAmp

          else:
            meanAmp = np.mean(self._signalStorage[target]['original'])
            feature = featureTemplate.format(target=target, metric='peak', id='gp_{}_meanAmp'.format(g))
            features[feature] = meanAmp

          ##std
          if len(group['Amp'])>1:
            stdAmp = rv_histogram(np.histogram(group['Amp'])).std()
            feature = featureTemplate.format(target=target, metric='peak', id='gp_{}_stdAmp'.format(g))
            features[feature] = stdAmp
          else:
            stdAmp = 0
            feature = featureTemplate.format(target=target, metric='peak', id='gp_{}_stdAmp'.format(g))
            features[feature] = stdAmp

          if len(group['Amp']):
            if np.isnan((group['Amp'][0])):
              maxAmp=max(self._signalStorage[target]['original'])
              feature = featureTemplate.format(target=target, metric='peak', id='gp_{}_maxAmp'.format(g))
              features[feature] = maxAmp
              minAmp=min(self._signalStorage[target]['original'])
              feature = featureTemplate.format(target=target, metric='peak', id='gp_{}_minAmp'.format(g))
              features[feature] = minAmp
            else:
              maxAmp=max(group['Amp'])
              feature = featureTemplate.format(target=target, metric='peak', id='gp_{}_maxAmp'.format(g))
              features[feature] = maxAmp
              minAmp=min(group['Amp'])
              feature = featureTemplate.format(target=target, metric='peak', id='gp_{}_minAmp'.format(g))
              features[feature] = minAmp
            ## distribution on the Amp
            if np.isnan((group['Amp'][0])):
              ampCounts, _ = np.histogram([], range=(minAmp,maxAmp),density = False)
            else:
              ampCounts, _ = np.histogram(group['Amp'], bins = nBin,density = False)
            #retn=np.linspace(minAmp, maxAmp, num=nBin+1)
            for c, count in enumerate(ampCounts):
              feature = featureTemplate.format(target=target, metric='peak', id='gp_{}_amp {}'.format(g,c))
              features[feature] = count
          else:
            maxAmp=max(self._signalStorage[target]['original'])
            feature = featureTemplate.format(target=target, metric='peak', id='gp_{}_maxAmp'.format(g))
            features[feature] = maxAmp
            minAmp=min(self._signalStorage[target]['original'])
            feature = featureTemplate.format(target=target, metric='peak', id='gp_{}_minAmp'.format(g))
            features[feature] = minAmp
            ## distribution on the Amp
            ampCounts, _ = np.histogram(group['Amp'], bins = nBin,density = False)
            #retn=np.linspace(minAmp, maxAmp, num=nBin+1)
            for c, count in enumerate(ampCounts):
              feature = featureTemplate.format(target=target, metric='peak', id='gp_{}_amp {}'.format(g,c))
              features[feature] = count
    # for target, peak in self.items():

    if requestedFeatures is not None:
      popFeatures=[]
      for rq in features.keys():
        tg, mtc, rid =rq.split('|')
        if mtc.lower() not in requestedFeatures.keys():
          #this apply to arma and fourier
          popFeatures.append(rq)
        elif mtc.lower()=='peak':
          gp, gpid, rrid =rid.split('_')
          if rrid.startswith('amp'):
            popFeatures.append(rq)
          elif rrid.startswith('ind'):
            popFeatures.append(rq)
          elif rrid.startswith('max'):
            popFeatures.append(rq)
          elif rrid.startswith('min'):
            popFeatures.append(rq)
        elif mtc.lower()=='arma':
          if rid.startswith('bin'):
            popFeatures.append(rq)
          elif rid.startswith('counts'):
            popFeatures.append(rq)
          elif rid.startswith('l'):
            popFeatures.append(rq)


      for p in popFeatures:
        del features[p]
    return features

  def readFundamentalFeatures(self, features):
    # collect all the data
    fourier = collections.defaultdict(dict)
    arma = collections.defaultdict(dict)
    cdf = collections.defaultdict(dict)
    peak = collections.defaultdict(dict)
    for feature, val in features.items():
      target, metric, ID = feature.split('|')

      if metric == 'Fourier':
        if ID == 'fittingIntercept':
          fourier[target]['intercept'] = val
        else:
          period, wave = ID.split('_')
          period = float(period)
          if period not in fourier[target]:
            fourier[target][period] = {}
          fourier[target][period][wave] = val

      elif metric == 'arma':
        if ID == 'std':
          arma[target]['std'] = val
        if ID == 'len':
          arma[target]['len'] = val
        elif ID.startswith('AR_'):
          p = int(ID[3:])
          if 'AR' not in arma[target]:
            arma[target]['AR'] = {}
          arma[target]['AR'][p] = val
        elif ID.startswith('MA_'):
          p = int(ID[3:])
          if 'MA' not in arma[target]:
            arma[target]['MA'] = {}
          arma[target]['MA'][p] = val
        elif ID.startswith('bin_'):
          p = int(ID[4:])
          if 'bin' not in arma[target]:
            arma[target]['bin'] = {}
          arma[target]['bin'][p] = val
        elif ID.startswith('counts_'):
          p = int(ID[7:])
          if 'counts' not in arma[target]:
            arma[target]['counts'] = {}
          arma[target]['counts'][p] = val

      elif metric == 'cdf':
        if ID.startswith('counts_'):
          c = int(ID.split('_')[1])
          if 'counts' not in cdf[target]:
            cdf[target]['counts'] = {}
          cdf[target]['counts'][c] = val
        elif ID.startswith('edges_'):
          e = int(ID.split('_')[1])
          if 'edges' not in cdf[target]:
            cdf[target]['edges'] = {}
          cdf[target]['edges'][e] = val

      elif metric == 'peak':
        _, group, realID = ID.split('_')
        if group not in peak[target]:
          peak[target][group] = {}
        if realID.startswith('amp'):
          c = int(realID.split(' ')[1])
          if 'ampCounts' not in peak[target][group]:
            peak[target][group]['ampCounts'] = {}
          peak[target][group]['ampCounts'][c] = val
        elif realID.startswith('ind'):
          c = int(realID.split(' ')[1])
          if 'indCounts' not in peak[target][group]:
            peak[target][group]['indCounts'] = {}
          peak[target][group]['indCounts'][c] = val
        else:
          peak[target][group][realID]=val

      else:
        raise KeyError('Unrecognized metric: "{}"'.format(metric))

    return {'fourier': fourier,
            'arma': arma,
            'cdf': cdf,
            'peak': peak}

  def setFundamentalFeatures(self, features):
    """
    opposite of getFundamentalFeatures, expects results as from readFundamentalFeatures
    """

    self._setFourierResults(features.get('fourier', {}))
    self._setArmaResults(features.get('arma', {}))
    self._setCDFResults(features.get('cdf', {}))
    self._setPeakResults(features.get('peak', {}))

    self.amITrained = True

  def _setFourierResults(self, paramDict):
    for target, info in paramDict.items():
      predict = np.ones(len(self.pivotParameterValues)) * info['intercept']
      params = {'coeffs': {}}
      for period, waves in info.items():
        if period == 'intercept':
          params[period] = waves
        else:
          # either A, B or C, p
          if 'sineAmp' in waves:
            A = waves['sineAmp']
            B = waves['cosineAmp']
            C, p = mathUtils.convertSinCosToSinPhase(A, B)
          else:
            C = waves['amplitude']
            p = waves['phase']
          params['coeffs'][period] = {}
          params['coeffs'][period]['amplitude'] = C
          params['coeffs'][period]['phase'] = p
          predict += C * np.sin(2.*np.pi / period * self.pivotParameterValues + p)
      params['periods'] = list(params['coeffs'].keys())
      self.fourierResults[target] = {'regression': params,
                                     'predict': predict}

  def _setArmaResults(self, paramDict):
    for target, info in paramDict.items():
      if 'AR' in info:
        AR_keys, AR_vals = zip(*list(info['AR'].items()))
        AR_keys, AR_vals = zip(*sorted(zip(AR_keys, AR_vals), key=lambda x:x[0]))
        AR_vals = np.asarray(AR_vals)
      else:
        AR_vals = np.array([])
      if 'MA' in info:
        MA_keys, MA_vals = zip(*list(info['MA'].items()))
        MA_keys, MA_vals = zip(*sorted(zip(MA_keys, MA_vals), key=lambda x:x[0]))
        MA_vals = np.asarray(MA_vals)
      else:
        MA_vals = np.array([])
      if 'bin' in info:
        bin_keys, bin_vals = zip(*list(info['bin'].items()))
        bin_keys, bin_vals = zip(*sorted(zip(bin_keys, bin_vals), key=lambda x:x[0]))
        bin_vals = np.asarray(bin_vals)
      # FIXME no else in here
      # else:
      #   bin_vals = np.array([])
      if 'counts' in info:
        counts_keys, counts_vals = zip(*list(info['counts'].items()))
        counts_keys, counts_vals = zip(*sorted(zip(counts_keys, counts_vals), key=lambda x:x[0]))
        counts_vals = np.asarray(counts_vals)
      # FIXME no else

      sigma = info['std']
      result = armaResultsProxy(AR_vals, MA_vals, sigma)
      self.armaResult[target] = result
      lengthOfData=info['len']
      nBins=len(counts_vals)
      cdf = np.cumsum(counts_vals)
      cdf = np.insert(cdf, 0, 0)
      counts_vals = np.array(counts_vals) * float(lengthOfData)
      params = {'bins': bin_vals,
              'counts':counts_vals,
              'pdf' : counts_vals * nBins,
              'cdf' : cdf,
              'lens' : lengthOfData}
      self.cdfParams[target] = params

  def _setCDFResults(self, paramDict):
    for target, info in paramDict.items():
      # counts
      cs = list(info['counts'].items())
      c_idx, c_vals = zip(*sorted(cs, key=lambda x: x[0]))
      c_vals = np.asarray(c_vals)
      ## renormalize counts
      counts = c_vals / float(c_vals.sum())
      # edges
      es = list(info['edges'].items())
      e_idx, e_vals = zip(*sorted(es, key=lambda x: x[0]))
      histogram = (counts, e_vals)
      dist = stats.rv_histogram(histogram)
      self._trainingCDF[target] = (dist, histogram)

  def _setPeakResults(self, paramDict):
    for target, info in paramDict.items():
      groupWin=[]
      for g, groupInfo in info.items():
        g = int(g)
        lenWin=min(len(self.peaks[target]['rangeWindow'][g]['bg']),len(self.peaks[target]['rangeWindow'][g]['end']))
        groupWin.append({})

        lsCs=list(groupInfo['ampCounts'].items())
        _, hisCs = zip(*sorted(lsCs, key=lambda x: x[0]))
        ampHisCs = np.asarray(hisCs)
        maxAmp=groupInfo['maxAmp']
        minAmp=groupInfo['minAmp']
        probExist=groupInfo['probExist']

        if maxAmp>minAmp:
          ampHisEg=np.linspace(minAmp, maxAmp, num=len(ampHisCs)+1)
          histogram = (ampHisCs, ampHisEg)
          dist = stats.rv_histogram(histogram)
          ampLocal=dist.rvs(size=int(round(probExist*lenWin))).tolist()
        else:
          histogram = None
          ampLocal = [maxAmp]*int(round(probExist*lenWin))

        lsIndCs = list(groupInfo['indCounts'].items())
        _, hisIndCs = zip(*sorted(lsIndCs, key=lambda x: x[0]))
        indHisCs = np.asarray(hisIndCs)
        histogramInd = (indHisCs, np.arange(len(indHisCs)+1)+1)

        distInd = stats.rv_histogram(histogramInd)
        indLocal=distInd.rvs(size=int(round(probExist*lenWin))).tolist()
        # If the probability of exist is 0 then the indLocal is an empty list, size = 0
        # if probability of exist is not 0 then the distInd will contain real number, so
        # the rvs will not generate nan
        for indexOfIndex,valueOfIndex in enumerate(indLocal):
          valueOfIndex=int(valueOfIndex)
          indLocal[indexOfIndex]=valueOfIndex

        groupWin[g]['Ind']=indLocal
        groupWin[g]['Amp']=ampLocal
      self.peaks[target]['groupWin']=groupWin

  def getGlobalRomSegmentSettings(self, trainingDict, divisions):
    """
      Allows the ROM to perform some analysis before segmenting.
      Note this is called on the GLOBAL templateROM from the ROMcollection, NOT on the LOCAL subsegment ROMs!
      @ In, trainingDict, dict, data for training, full and unsegmented
      @ In, divisions, tuple, (division slice indices, unclustered spaces)
      @ Out, settings, object, arbitrary information about ROM clustering settings
      @ Out, trainingDict, dict, adjusted training data (possibly unchanged)
    """
    trainingDict = copy.deepcopy(trainingDict) # otherwise we destructively tamper with the input data object
    settings = {}
    targets = self.target

    # set up for input CDF preservation on a global scale
    if self.preserveInputCDF:
      inputDists = {}
      for target in targets:
        if target == self.pivotParameterID:
          continue
        targetVals = trainingDict[target][0]
        nbins=max(self._minBins,int(np.sqrt(len(targetVals))))

        inputDists[target] = mathUtils.trainEmpiricalFunction(targetVals, bins=nbins)
      settings['input CDFs'] = inputDists
    # do global Fourier analysis on combined signal for all periods longer than the segment
    if self.fourierParams:
      # determine the Nyquist length for the clustered params
      slicers = divisions[0]
      pivotValues = trainingDict[self.pivotParameterID][0]
      # use the first segment as typical of all of them, NOTE might be bad assumption
      delta = pivotValues[slicers[0][-1]] - pivotValues[slicers[0][0]]
      # any Fourier longer than the delta should be trained a priori, leaving the reaminder
      #    to be specific to individual ROMs
      full = {}      # train these periods on the full series
      segment = {}   # train these periods on the segments individually
      for target in targets:
        if target == self.pivotParameterID:
          continue
        # only do separation for targets for whom there's a Fourier request
        if target in self.fourierParams:
          # NOTE: assuming training on only one history!
          targetVals = trainingDict[target][0]
          # if zero filtering in play, set the masks now
          ## TODO I'm not particularly happy with having to remember to do this; can we automate it more?
          zeroFiltering = target == self.zeroFilterTarget
          if zeroFiltering:
            self.zeroFilterMask = self._trainZeroRemoval(targetVals, tol=self.zeroFilterTol) # where zeros are not
            self.notZeroFilterMask = np.logical_not(self.zeroFilterMask) # where zeroes are
          periods = np.asarray(self.fourierParams[target])
          full = periods[periods > delta]
          segment[target] = periods[np.logical_not(periods > delta)]
          if len(full):
            # train Fourier on longer periods
            self.fourierResults[target] = self._trainFourier(pivotValues,
                                                             full,
                                                             targetVals,
                                                             zeroFilter=zeroFiltering)
            # remove longer signal from training data
            signal = self.fourierResults[target]['predict']
            targetVals = np.array(targetVals, dtype=np.float64)
            targetVals -= signal
            trainingDict[target][0] = targetVals
      # store the segment-based periods in the settings to return
      settings['segment Fourier periods'] = segment
      settings['long Fourier signal'] = self.fourierResults
    return settings, trainingDict

  def parametrizeGlobalRomFeatures(self, featureDict):
    t = 'GLOBAL_{target}|{metric}|{ID}'
    params = {}
    ## TODO FIXME duplicated code with getFundamentalFeatures! Extract for commonality!
    # CDF
    cdf = featureDict.get('input CDFs', None)
    if cdf:
      for target, (rvs, (counts, edges)) in cdf.items():
        for c, count in enumerate(counts):
          params[t.format(target=target, metric='cdf', ID='counts_{}'.format(c))] = count
        for e, edge in enumerate(edges):
          params[t.format(target=target, metric='cdf', ID='edges_{}'.format(e))] = edge
    # long Fourier
    fourier = featureDict.get('long Fourier signal', None)
    if fourier:
      for target, info in fourier.items():
        feature = t.format(target=target, metric='Fourier', ID='fittingIntercept')
        params[feature] = info['regression']['intercept']
        coeffMap = info['regression']['coeffs']
        for period, wave in coeffMap.items():
          amp = wave['amplitude']
          phase = wave['phase']
          sinAmp = amp * np.cos(phase)
          cosAmp = amp * np.sin(phase)
          ID = '{}_{}'.format(period, 'sineAmp')
          feature = t.format(target=target, metric='Fourier', ID=ID)
          params[feature] = sinAmp
          ID = '{}_{}'.format(period, 'cosineAmp')
          feature = t.format(target=target, metric='Fourier', ID=ID)
          params[feature] = cosAmp
    return params

  def setGlobalRomFeatures(self, params, pivotValues):
    results = {}
    # TODO FIXME duplicate algorithm with readFundamentalFeatures!!
    cdf = collections.defaultdict(dict)
    fourier = collections.defaultdict(dict)
    for key, val in params.items():
      assert key.startswith('GLOBAL_')
      target, metric, ID = key[7:].split('|')

      if metric == 'cdf':
        if ID.startswith('counts_'):
          c = int(ID.split('_')[1])
          if 'counts' not in cdf[target]:
            cdf[target]['counts'] = {}
          cdf[target]['counts'][c] = val
        elif ID.startswith('edges_'):
          e = int(ID.split('_')[1])
          if 'edges' not in cdf[target]:
            cdf[target]['edges'] = {}
          cdf[target]['edges'][e] = val

      elif metric == 'Fourier':
        if ID == 'fittingIntercept':
          fourier[target]['intercept'] = val
        else:
          period, wave = ID.split('_')
          period = float(period)
          if period not in fourier[target]:
            fourier[target][period] = {}
          fourier[target][period][wave] = val

    # TODO FIXME duplicate algorithm with setFundamentalFeatures!
    # fourier
    if fourier:
      results['long Fourier signal'] = {}
    for target, info in fourier.items():
      predict = np.ones(len(pivotValues)) * info['intercept']
      fparams = {'coeffs': {}}
      for period, waves in info.items():
        if period == 'intercept':
          fparams[period] = waves
        else:
          # either A, B or C, p
          if 'sineAmp' in waves:
            A = waves['sineAmp']
            B = waves['cosineAmp']
            C, p = mathUtils.convertSinCosToSinPhase(A, B)
          else:
            C = waves['amplitude']
            p = waves['phase']
          fparams['coeffs'][period] = {}
          fparams['coeffs'][period]['amplitude'] = C
          fparams['coeffs'][period]['phase'] = p
          predict += C * np.sin(2.*np.pi / period * pivotValues + p)
      fparams['periods'] = list(fparams['coeffs'].keys())
      results['long Fourier signal'][target] = {'regression': fparams,
                                                'predict': predict}

    # cdf
    if cdf:
      results['input CDFs'] = {}
    for target, info in cdf.items():
      # counts
      cs = list(info['counts'].items())
      c_idx, c_vals = zip(*sorted(cs, key=lambda x: x[0]))
      c_vals = np.asarray(c_vals)
      ## renormalize counts
      counts = c_vals / float(c_vals.sum())
      # edges
      es = list(info['edges'].items())
      e_idx, e_vals = zip(*sorted(es, key=lambda x: x[0]))
      histogram = (counts, e_vals)
      dist = stats.rv_histogram(histogram)
      results['input CDFs'][target] = (dist, histogram)
    return results

  def adjustLocalRomSegment(self, settings, picker):
    """
      Adjusts this ROM to account for it being a segment as a part of a larger ROM collection.
      Call this before training the subspace segment ROMs
      Note this is called on the LOCAL subsegment ROMs, NOT on the GLOBAL templateROM from the ROMcollection!
      @ In, settings, object, arbitrary information about ROM clustering settings from getGlobalRomSegmentSettings
      @ Out, None
    """
    # some Fourier periods have already been handled, so reset the ones that actually are needed
    newFourier = settings.get('segment Fourier periods', None)
    for t,target in enumerate(self.target):
      zeroFiltering = target == self.zeroFilterTarget
      if zeroFiltering:
        self.zeroFilterMask = self.zeroFilterMask[picker]
        self.notZeroFilterMask = self.notZeroFilterMask[picker]
    if newFourier is not None:
      for target in list(self.fourierParams.keys()):
        periods = newFourier.get(target, [])
        # if any sub-segment Fourier remaining, send it through
        if len(periods):
          self.fourierParams[target] = periods
        else:
          # otherwise, remove target from fourierParams so no Fourier is applied
          self.fourierParams.pop(target,None)
    # disable CDF preservation on subclusters
    ## Note that this might be a good candidate for a user option someday,
    ## but right now we can't imagine a use case that would turn it on
    self.preserveInputCDF = False
    if 'long Fourier signal' in settings:
      for target, peak in self.peaks.items():
        subMean = self._getMeanFromGlobal(settings, picker)
        subMean=subMean[0][target]
        th = self.peaks[target]['threshold']
        th = th - subMean
        self.peaks[target]['threshold'] = th

<<<<<<< HEAD
  def finalizeLocalRomSegmentEvaluation(self, settings, evaluation, picker, bgId=None):
=======
  def finalizeLocalRomSegmentEvaluation(self, settings, evaluation, globalPicker, bgId=None):
>>>>>>> 1cc9faa9
    """
      Allows global settings in "settings" to affect a LOCAL evaluation of a LOCAL ROM
      Note this is called on the LOCAL subsegment ROM and not the GLOBAL templateROM.
      @ In, settings, dict, as from getGlobalRomSegmentSettings
      @ In, evaluation, dict, preliminary evaluation from the local segment ROM as {target: [values]}
      @ In, globalPicker, slice, indexer for data range of this segment FROM GLOBAL SIGNAL
      @ In, bgId, int, index for the begining index for truncated mode evaluation
      @ Out, evaluation, dict, {target: np.ndarray} adjusted global evaluation
    """
    # add back in Fourier
    if 'long Fourier signal' in settings:
      for target, signal in settings['long Fourier signal'].items():
        ## NOTE might need to put zero filter back into it
        ## create storage for the sampled result
        sig = signal['predict'][globalPicker]
        if self.multiyear:
          if bgId is not None:
            # calculate the slice where adding back the long Fourier signal
            # if clusterd and truncated mode
            sigLen = globalPicker.stop - globalPicker.start
            bgInd = bgId
            endInd = bgInd + sigLen
            for y in range(len(evaluation[target])):
              # apply growth factor
              for t, (target, growthInfo) in enumerate(self.growthFactors.items()):
                scale = self._evaluateScale(growthInfo,y)
                # adding Fourier with scale based on each year
                evaluation[target][y][bgInd:endInd] += sig*scale
          else:
            for y in range(len(evaluation[target])):
              for t, (target, growthInfo) in enumerate(self.growthFactors.items()):
                evaluation[target][y][globalPicker] += sig*scale
        else:
          # single year
          if bgId is not None:
            # if cluterd and truncated mode
            sigLen = globalPicker.stop - globalPicker.start
            bgInd = bgId
            endInd = bgInd + sigLen
            evaluation[target][bgInd:endInd] += sig
          else:
            evaluation[target][globalPicker] += sig
    return evaluation

  def finalizeGlobalRomSegmentEvaluation(self, settings, evaluation, weights=None):
    """
      Allows any global settings to be applied to the signal collected by the ROMCollection instance.
      Note this is called on the GLOBAL templateROM from the ROMcollection, NOT on the LOCAL supspace segment ROMs!
      @ In, settings, dict, as from getGlobalRomSegmentSettings
      @ In, evaluation, dict, {target: np.ndarray} evaluated full (global) signal from ROMCollection
      @ In, weights, np.array(float), optional, if included then gives weight to histories for CDF preservation
      @ Out, evaluation, dict, {target: np.ndarray} adjusted global evaluation
    """
    # backtransform signal
    ## how nicely does this play with zerofiltering?
    if self.preserveInputCDF:
      for target, dist in settings['input CDFs'].items():
        if len(evaluation[target])>1:
          # multiyear option
          for y in range(len(evaluation[target])):
            for t, (target, growthInfo) in enumerate(self.growthFactors.items()):
              scale =self._evaluateScale(growthInfo,y)
              objectDist=dist[0]
              histDist=tuple([dist[1][0],dist[1][1]*scale])
              dist = tuple([dist[0],histDist])
              evaluation[target][y] = self._transformThroughInputCDF(evaluation[target][y], dist, weights)
        else:
          evaluation[target] = self._transformThroughInputCDF(evaluation[target], dist, weights)
    return evaluation

  ### Peak Picker ###
  def _peakPicker(self,signal,low):
    """
      Peak picker, this method find the local maxima index inside the signal by comparing the
      neighboring values. Threshold of peaks is required to output the height of each peak.
      @ In, signal, np.array(float), signal to transform
      @ In, low, float, required height of peaks.
      @ Out, peaks, np.array, indices of peaks in x that satisfy all given conditions
      @ Out, heights, np.array, boolean mask where is the residual signal
    """
    peaks, properties = find_peaks(signal, height=low)
    heights = properties['peak_heights']
    return peaks, heights

  def rangeWindow(self,windowDict):
    """
      Collect the window index in to groups and store the information in dictionariy for each target
      @ In, windowDict, dict, dictionary for specefic target peaks
      @ Out, rangeWindow, list, list of dictionaries which store the window index for each target
    """
    rangeWindow = []
    windowType = len(windowDict['windows'])
    windows = windowDict['windows']
    period = windowDict['period']
    for i in range(windowType):
      windowRange={}
      bgP=(windows[i]['window'][0]-1)%period
      endP=(windows[i]['window'][1]+2)%period
      timeInd=np.arange(len(self.pivotParameterValues))
      bgPInd  = np.where(timeInd%period==bgP )[0].tolist()
      endPInd = np.where(timeInd%period==endP)[0].tolist()
      if bgPInd[0]>endPInd[0]:
        tail=endPInd[0]
        endPInd.pop(0)
        endPInd.append(tail)
      windowRange['bg']=bgPInd
      windowRange['end']=endPInd
      rangeWindow.append(windowRange)
    return rangeWindow

  def _peakGroupWindow(self,signal,windowDict):
    """
      Collect the peak information in to groups, define the residual signal.
      Including the index and amplitude of each peak found in the window.
      @ In, signal, np.array(float), signal to transform
      @ In, windowDict, dict, dictionary for specefic target peaks
      @ Out, groupWin, list, list of dictionaries which store the peak information
      @ Out, maskPeakRes, np.array, boolean mask where is the residual signal
    """
    groupWin = []
    maskPeakRes = np.ones(len(signal), dtype=bool)
    rangeWindow = self.rangeWindow(windowDict)
    low = windowDict['threshold']
    windows = windowDict['windows']
    period = windowDict['period']
    for i in range(len(windowDict['windows'])):
      bg  = rangeWindow[i]['bg']
      end = rangeWindow[i]['end']
      peakInfo   = {}
      indLocal   = []
      ampLocal   = []
      for j in range(min(len(bg), len(end))):
        ##FIXME this might ignore one window, because the amount of the
        # staring points and the ending points might be different here,
        # we choose the shorter one to make sure each window is complete.
        # Future developer can extend the head and tail of the signal to
        # include all the posible windows
        bgLocal = bg[j]
        endLocal = end[j]
        if bgLocal<endLocal:
          peak, height = self._peakPicker(signal[bgLocal:endLocal], low=low)
        else:
          peak, height = self._peakPicker(np.concatenate([signal[bgLocal:], signal[:endLocal]]), low=low)
        if len(peak) == 1:
          indLocal.append(int(peak))
          ampLocal.append(float(height))
          maskBg=int((int(peak)+bgLocal-int(np.floor(windows[i]['width']/2)))%len(self.pivotParameterValues))
          maskEnd=int((int(peak)+bgLocal+int(np.ceil(windows[i]['width']/2)))%len(self.pivotParameterValues))
          if maskBg>maskEnd:
            maskPeakRes[maskBg:] = False
            maskPeakRes[:maskEnd] = False
          else:
            maskPeakRes[maskBg:maskEnd] = False
        elif len(peak) > 1:
          indLocal.append(int(peak[np.argmax(height)]))
          ampLocal.append(float(height[np.argmax(height)]))
          maskBg=int((int(peak[np.argmax(height)])+bgLocal-int(np.floor(windows[i]['width']/2)))%len(self.pivotParameterValues))
          maskEnd=int((int(peak[np.argmax(height)])+bgLocal+int(np.ceil(windows[i]['width']/2)))%len(self.pivotParameterValues))
          if maskBg>maskEnd:
            maskPeakRes[maskBg:] = False
            maskPeakRes[:maskEnd] = False
          else:
            maskPeakRes[maskBg:maskEnd] = False

      peakInfo['Ind'] = indLocal
      peakInfo['Amp'] = ampLocal
      groupWin.append(peakInfo)
    return groupWin , maskPeakRes

  def _transformBackPeaks(self,signal,windowDict):
    """
      Transforms a signal by regenerate the peaks signal
      @ In, signal, np.array(float), signal to transform
      @ In, windowDict, dict, dictionary for specefic target peaks
      @ Out, signal, np.array(float), new signal after transformation
    """
    groupWin = windowDict['groupWin']
    windows  = windowDict['windows']
    # rangeWindow = self.rangeWindow(windowDict)
    rangeWindow = windowDict['rangeWindow']
    for i in range(len(windows)):
      prbExist = len(groupWin[i]['Ind'])/len(rangeWindow[i]['bg'])
      # (amount of peaks that collected in the windows)/(the amount of windows)
      # this is the probability to check if we should add a peak in each type of window
      histAmp = np.histogram(groupWin[i]['Amp'])
      # generate the distribution of the amplitude for this type of peak
      histInd = np.histogram(groupWin[i]['Ind'])
      # generate the distribution of the position( relative index) in the window
      for j in range(min(len(rangeWindow[i]['bg']),len(rangeWindow[i]['end']))):
        # the length of the starting points and ending points might be different
        bgLocal = rangeWindow[i]['bg'][j]
        # choose the starting index for specific window
        exist = np.random.choice(2, 1, p=[1-prbExist,prbExist])
        # generate 1 or 0 base on the prbExist
        if exist == 1:
          Amp = rv_histogram(histAmp).rvs()
          Ind = int(rv_histogram(histInd).rvs())
          # generate the amplitude and the relative position base on the distribution
          SigIndOrg = bgLocal+Ind
          #signalOrg can be longer than the segment length
          SigInd = int(SigIndOrg%len(self.pivotParameterValues))
          signal[SigInd] = Amp
          # replace the signal with peak in this window
          maskBg = SigInd-int(np.floor(windows[i]['width']/2))
          ## peaks begin index can be negative end index can be more than the length of the segments
          maskEnd = SigInd+int(np.ceil(windows[i]['width']/2))
          bgValue = signal[maskBg-1]
          endVaue = signal[int((maskEnd+1)%len(self.pivotParameterValues))]
          # valueBg=np.interp(range(maskBg,SigInd), [maskBg-1,SigInd], [bgValue,  Amp])
          # valueEnd=np.interp(range(SigInd+1,maskEnd+1), [SigInd,maskEnd+1],   [Amp,endVaue])
          valuePeak=np.interp(range(maskBg,maskEnd+1), [maskBg-1,SigInd,maskEnd+1],   [bgValue,Amp,endVaue])
          maskBg=int(maskBg%len(self.pivotParameterValues))
          maskEnd=int(maskEnd%len(self.pivotParameterValues))
          # maskbg and end now can be used as index in segment
          # replace the signal inside the width of this peak by interpolation
          if maskEnd > maskBg:
            signal[maskBg:maskEnd+1]=valuePeak
          else:
            localTailInd=list(range(maskBg, int(len(self.pivotParameterValues))))
            localHeadInd=list(range(0, maskEnd+1))
            actPeakInd=localTailInd+localHeadInd
            for idd, ind in enumerate(actPeakInd):
              signal[ind]=valuePeak[idd]
      return signal

  ### ESSENTIALLY UNUSED ###
  def _localNormalizeData(self,values,names,feat):
    """
      Overwrites default normalization procedure, since we do not desire normalization in this implementation.
      @ In, values, unused
      @ In, names, unused
      @ In, feat, feature to normalize
      @ Out, None
    """
    self.muAndSigmaFeatures[feat] = (0.0,1.0)

  def __confidenceLocal__(self,featureVals):
    """
      This method is currently not needed for ARMA
    """
    pass

  def __resetLocal__(self,featureVals):
    """
      After this method the ROM should be described only by the initial parameter settings
      Currently not implemented for ARMA
    """
    pass

  def __returnInitialParametersLocal__(self):
    """
      there are no possible default parameters to report
    """
    localInitParam = {}
    return localInitParam

  def __returnCurrentSettingLocal__(self):
    """
      override this method to pass the set of parameters of the ROM that can change during simulation
      Currently not implemented for ARMA
    """
    pass

  def setEngine(self,eng,seed=None,count=None):
    """
     Set up the random engine for arma
     @ In, eng, instance, random number generator
     @ In, seed, int, optional, the seed, if None then use the global seed from ARMA
     @ In, count, int, optional, advances the state of the generator, if None then use the current ARMA.randomEng count
     @ Out, None
    """
    if seed is None:
      seed=self.seed
    seed=abs(seed)
    eng.seed(seed)
    if count is None:
      count=self.randomEng.get_rng_state()
    eng.forward_seed(count)
    self.randomEng=eng



#
#
#
#
# Dummy class for replacing a statsmodels ARMAResults with a surrogate.
class armaResultsProxy:
  def __init__(self, arparams, maparams, sigma):
    self.arparams = np.atleast_1d(arparams)
    self.maparams = np.atleast_1d(maparams)
    self.sigma2 = sigma**2<|MERGE_RESOLUTION|>--- conflicted
+++ resolved
@@ -1867,11 +1867,7 @@
         th = th - subMean
         self.peaks[target]['threshold'] = th
 
-<<<<<<< HEAD
-  def finalizeLocalRomSegmentEvaluation(self, settings, evaluation, picker, bgId=None):
-=======
   def finalizeLocalRomSegmentEvaluation(self, settings, evaluation, globalPicker, bgId=None):
->>>>>>> 1cc9faa9
     """
       Allows global settings in "settings" to affect a LOCAL evaluation of a LOCAL ROM
       Note this is called on the LOCAL subsegment ROM and not the GLOBAL templateROM.
