--- conflicted
+++ resolved
@@ -144,13 +144,9 @@
     if correlated is not None:
       np.random.seed(self.seed)
       # store correlated targets
-<<<<<<< HEAD
       assert not utils.isAString(correlated)
       corVars = correlated #[x.strip() for x in correlated.split(',')]
       for var in corVars:
-=======
-      for var in correlated:
->>>>>>> 80861a9e
         if var not in self.target:
           self.raiseAnError(IOError,'Variable "{}" requested in "correlate" but not found among the targets!'.format(var))
       # NOTE: someday, this could be expanded to include multiple sets of correlated variables.
