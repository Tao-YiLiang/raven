# Copyright 2017 Battelle Energy Alliance, LLC
#
# Licensed under the Apache License, Version 2.0 (the "License");
# you may not use this file except in compliance with the License.
# You may obtain a copy of the License at
#
# http://www.apache.org/licenses/LICENSE-2.0
#
# Unless required by applicable law or agreed to in writing, software
# distributed under the License is distributed on an "AS IS" BASIS,
# WITHOUT WARRANTIES OR CONDITIONS OF ANY KIND, either express or implied.
# See the License for the specific language governing permissions and
# limitations under the License.
"""
  Created on May 8, 2018

  @author: talbpaul
  Originally from SupervisedLearning.py, split in PR #650 in July 2018
  Specific ROM implementation for ARMA (Autoregressive Moving Average) ROM
"""
#for future compatibility with Python 3--------------------------------------------------------------
from __future__ import division, print_function, absolute_import
import warnings
warnings.simplefilter('default',DeprecationWarning)
#End compatibility block for Python 3----------------------------------------------------------------

#External Modules------------------------------------------------------------------------------------
import copy
import collections
import numpy as np
import statsmodels.api as sm # VARMAX is in sm.tsa
import functools
from statsmodels.tsa.arima_model import ARMA as smARMA
from scipy.linalg import solve_discrete_lyapunov
from scipy import stats
from sklearn import linear_model
from scipy.signal import find_peaks
from scipy.stats import rv_histogram
#External Modules End--------------------------------------------------------------------------------

#Internal Modules------------------------------------------------------------------------------------
from utils import randomUtils, xmlUtils, mathUtils, utils
import Distributions
from .SupervisedLearning import supervisedLearning
#Internal Modules End--------------------------------------------------------------------------------


import pprint
pp = pprint.PrettyPrinter(indent=2)

class ARMA(supervisedLearning):
  r"""
    Autoregressive Moving Average model for time series analysis. First train then evaluate.
    Specify a Fourier node in input file if detrending by Fourier series is needed.

    Time series Y: Y = X + \sum_{i}\sum_k [\delta_ki1*sin(2pi*k/basePeriod_i)+\delta_ki2*cos(2pi*k/basePeriod_i)]
    ARMA series X: x_t = \sum_{i=1}^P \phi_i*x_{t-i} + \alpha_t + \sum_{j=1}^Q \theta_j*\alpha_{t-j}
  """
  # class attribute
  ## define the clusterable features for this ROM.
  _clusterableFeatures =   {'global':['miu'],
                            'fourier': ['equal','shorter'],
                            #FIXME shorter fourier intepolation\\
                            'arma': ['sigma', 'p', 'q'],
                            # NO CDF
                            'peaks': ['probability', 'mean', 'sigma', 'index'],
                            }


  ### INHERITED METHODS ###
  def __init__(self, messageHandler, **kwargs):
    """
      A constructor that will appropriately intialize a supervised learning object
      @ In, messageHandler: a MessageHandler object in charge of raising errors,
                           and printing messages
      @ In, kwargs: an arbitrary dictionary of keywords and values
    """
    # general infrastructure
    supervisedLearning.__init__(self, messageHandler, **kwargs)
    self.printTag = 'ARMA'
    self._dynamicHandling  = True # This ROM is able to manage the time-series on its own.
    # training storage
    self.trainingData      = {} # holds normalized ('norm') and original ('raw') training data, by target
    self.cdfParams         = {} # dictionary of fitted CDF parameters, by target
    self.armaResult        = {} # dictionary of assorted useful arma information, by target
    self.correlations      = [] # list of correlated variables
    self.fourierResults    = {} # dictionary of Fourier results, by target
    # training parameters
    self.fourierParams     = {} # dict of Fourier training params, by target (if requested, otherwise not present)
    self.P                 = kwargs.get('P', 3) # autoregressive lag
    self.Q                 = kwargs.get('Q', 3) # moving average lag
    self.segments          = kwargs.get('segments', 1)
    # data manipulation
    reseed = kwargs.get('reseedCopies', str(True)).lower()
    self.reseedCopies      = reseed not in utils.stringsThatMeanFalse()
    self.outTruncation     = {'positive':set(), 'negative':set()} # store truncation requests
    self.pivotParameterID  = kwargs['pivotParameter']
    self.pivotParameterValues = None  # In here we store the values of the pivot parameter (e.g. Time)
    self.seed              = kwargs.get('seed', None)
    self.preserveInputCDF  = kwargs.get('preserveInputCDF', False) # if True, then CDF of the training data will be imposed on the final sampled signal
    self._trainingCDF      = {} # if preserveInputCDF, these CDFs are scipy.stats.rv_histogram objects for the training data
    self.zeroFilterTarget  = None # target for whom zeros should be filtered out
    self.zeroFilterTol     = None # tolerance for zerofiltering to be considered zero, set below
    self.zeroFilterMask    = None # mask of places where zftarget is zero, or None if unused
    self.notZeroFilterMask = None # mask of places where zftarget is NOT zero, or None if unused
    self._minBins          = 20   # min number of bins to use in determining distributions, eventually can be user option, for now developer's pick
    #peaks
    self.peaks             = {} # dictionary of peaks information, by target
    # signal storage
    self._signalStorage    = collections.defaultdict(dict) # various signals obtained in the training process
    # multiyear
    self.multiyear = False # if True, then multiple years per sample are going to be taken
    self.numYears = None # if self.multiyear, this is the number of years per sample
    self.growthFactors = {} # by target, this is how to scale the signal over successive years

    multiyearNode = kwargs['paramInput'].findFirst('Multiyear')
    if multiyearNode is not None:
      self.setMultiyearParams(multiyearNode)

    # check zeroFilterTarget is one of the targets given
    if self.zeroFilterTarget is not None and self.zeroFilterTarget not in self.target:
      self.raiseAnError('Requested ZeroFilter on "{}" but this target was not found among the ROM targets!'.format(self.zeroFilterTarget))

    # get seed if provided
    ## FIXME only applies to VARMA sampling right now, since it has to be sampled through Numpy!
    ## see note under "check for correlation" below.
    if self.seed is None:
      self.seed = randomUtils.randomIntegers(0,4294967295,self)
    else:
      self.seed = int(self.seed)

    self.normEngine = Distributions.returnInstance('Normal',self)
    self.normEngine.mean = 0.0
    self.normEngine.sigma = 1.0
    self.normEngine.upperBoundUsed = False
    self.normEngine.lowerBoundUsed = False
    self.normEngine.initializeDistribution()

    self.setEngine(randomUtils.newRNG(),seed=self.seed,count=0)

    # FIXME set the numpy seed
      ## we have to do this because VARMA.simulate does not accept a random number generator,
      ## but instead uses numpy directly.  As a result, for now, we have to seed numpy.
      ## Because we use our RNG to set the seed, though, it should follow the global seed still.
    self.raiseADebug('Setting ARMA seed to',self.seed)
    randomUtils.randomSeed(self.seed,engine=self.randomEng)

    # check for correlation
    correlated = kwargs.get('correlate',None)
    if correlated is not None:
      np.random.seed(self.seed)
      # store correlated targets
      corVars = [x.strip() for x in correlated.split(',')]
      for var in corVars:
        if var not in self.target:
          self.raiseAnError(IOError,'Variable "{}" requested in "correlate" but not found among the targets!'.format(var))
      # NOTE: someday, this could be expanded to include multiple sets of correlated variables.
      self.correlations = corVars

    # check if the pivotParameter is among the targetValues
    if self.pivotParameterID not in self.target:
      self.raiseAnError(IOError,"The pivotParameter "+self.pivotParameterID+" must be part of the Target space!")

    # can only handle one scaling input currently
    if len(self.features) != 1:
      self.raiseAnError(IOError,"The ARMA can only currently handle a single feature, which scales the outputs!")

    # read off of paramInput for more detailed inputs # TODO someday everything should read off this!
    paramInput = kwargs['paramInput']

    for child in paramInput.subparts:
      # read truncation requests (really value limits, not truncation)
      if child.getName() == 'outTruncation':
        # did the user request positive or negative?
        domain = child.parameterValues['domain']
        # if a recognized request, store it for later
        if domain in self.outTruncation:
          self.outTruncation[domain] = self.outTruncation[domain] | set(child.value)
        # if unrecognized, error out
        else:
          self.raiseAnError(IOError,'Unrecognized "domain" for "outTruncation"! Was expecting "positive" '+\
                                    'or "negative" but got "{}"'.format(domain))
      # additional info for zerofilter
      elif child.getName() == 'ZeroFilter':
        self.zeroFilterTarget = child.value
        if self.zeroFilterTarget not in self.target:
          self.raiseAnError(IOError,'Requested zero filtering for "{}" but not found among targets!'.format(self.zeroFilterTarget))
        self.zeroFilterTol = child.parameterValues.get('tol', 1e-16)
      # read SPECIFIC parameters for Fourier detrending
      elif child.getName() == 'SpecificFourier':
        # clear old information
        periods = None
        # what variables share this Fourier?
        variables = child.parameterValues['variables']
        # check for variables that aren't targets
        missing = set(variables) - set(self.target)
        if len(missing):
          self.raiseAnError(IOError,
                            'Requested SpecificFourier for variables {} but not found among targets!'.format(missing))
        # record requested Fourier periods
        for cchild in child.subparts:
          if cchild.getName() == 'periods':
            periods = cchild.value
        # set these params for each variable
        for v in variables:
          self.raiseADebug('recording specific Fourier settings for "{}"'.format(v))
          if v in self.fourierParams:
            self.raiseAWarning('Fourier params for "{}" were specified multiple times! Using first values ...'
                               .format(v))
            continue
          self.fourierParams[v] = periods
      elif child.getName() == 'Peaks':
        # read peaks information for each target
        peak={}
        # creat an empty list for each target
        threshold = child.parameterValues['threshold']
        peak['threshold']=threshold
        # read the threshold for the peaks and store it in the dict
        period = child.parameterValues['period']
        peak['period']=period
        # read the period for the peaks and store it in the dict
        windows=[]
        nbin=5
        # creat an empty list to store the windows' information
        for cchild in child.subparts:

          if cchild.getName() == 'window':
            tempDict={}
            window = cchild.value
            width = cchild.parameterValues['width']
            tempDict['window']=window
            tempDict['width']=width
            # for each window in the windows, we create a dictionary. Then store the
            # peak's width, the index of stating point and ending point in time unit
            windows.append(tempDict)
          elif cchild.getName() == 'nbin':
            nbin=cchild.value
        peak['windows']=windows
        peak['nbin']=nbin

        target = child.parameterValues['target']
        # target is the key to reach each peak information
        self.peaks[target]=peak
    # read GENERAL parameters for Fourier detrending
    ## these apply to everyone without SpecificFourier nodes
    ## use basePeriods to check if Fourier node present
    basePeriods = paramInput.findFirst('Fourier')
    if basePeriods is not None:
      # read periods
      basePeriods = basePeriods.value
      if len(set(basePeriods)) != len(basePeriods):
        self.raiseAnError(IOError,'Some <Fourier> periods have been listed multiple times!')
      # set to any variable that doesn't already have a specific one
      for v in set(self.target) - set(self.fourierParams.keys()):
        self.raiseADebug('setting general Fourier settings for "{}"'.format(v))
        self.fourierParams[v] = basePeriods

  def __getstate__(self):
    """
      Obtains state of object for pickling.
      @ In, None
      @ Out, d, dict, stateful dictionary
    """
    d = supervisedLearning.__getstate__(self)
    eng=d.pop("randomEng")
    randCounts = eng.get_rng_state()
    d['crow_rng_counts'] = randCounts
    return d

  def __setstate__(self,d):
    """
      Sets state of object from pickling.
      @ In, d, dict, stateful dictionary
      @ Out, None
    """
    rngCounts = d.pop('crow_rng_counts')
    self.__dict__.update(d)
    self.setEngine(randomUtils.newRNG(),seed=None,count=rngCounts)
    if self.reseedCopies:
      randd = np.random.randint(1,2e9)
      self.reseed(randd)

  def setMultiyearParams(self, node):
    """
      Sets multiyear parameters in an object-oriented sense
      @ In, node, InputData, input specs (starting with 'multiyear' node)
      @ Out, None
    """
    self.multiyear = True
    numYearsNode = node.findFirst('years')
    if numYearsNode is None:
      self.raiseAnError(IOError, 'The number of ARMA sample years was not specified in <Multiyear><years> node!')
    self.numYears = numYearsNode.value
    growthNodes = node.findAll('growth')
    for gNode in growthNodes:
      settings = {'mode': gNode.parameterValues['mode'], 'value': gNode.value}
      for target in gNode.parameterValues['targets']:
        self.growthFactors[target] = settings

  def setAdditionalParams(self, params):
    """
      Sets parameters aside from initialization, such as during deserialization.
      @ In, params, dict, parameters to set (dependent on ROM)
      @ Out, None
    """
    # reseeding is taken care of in the supervisedLearning base class of this method
    supervisedLearning.setAdditionalParams(self, params)
    paramInput = params['paramInput']
    # multiyear; note that myNode is "multiyearNode" not a node that I own
    myNode = paramInput.findFirst('Multiyear')
    if myNode:
      self.setMultiyearParams(myNode)

  def __trainLocal__(self,featureVals,targetVals):
    """
      Perform training on input database stored in featureVals.

      @ In, featureVals, array, shape=[n_timeStep, n_dimensions], an array of input data # Not use for ARMA training
      @ In, targetVals, array, shape = [n_timeStep, n_dimensions], an array of time series data
    """
    self.raiseADebug('Training...')
    # obtain pivot parameter
    self.raiseADebug('... gathering pivot values ...')
    self.pivotParameterValues = targetVals[:,:,self.target.index(self.pivotParameterID)]
    # NOTE: someday, this ARMA could be expanded to take Fourier signals in time on the TypicalHistory,
    #   and then use several realizations of the target to train an ND ARMA that captures not only
    #   the mean and variance in time, but the mean, variance, skewness, and kurtosis over time and realizations.
    #   In this way, outliers in the training data could be captured with significantly more representation.
    if len(self.pivotParameterValues) > 1:
      self.raiseAnError(Exception,self.printTag +" does not handle multiple histories data yet! # histories: "+str(len(self.pivotParameterValues)))
    self.pivotParameterValues.shape = (self.pivotParameterValues.size,)
    targetVals = np.delete(targetVals,self.target.index(self.pivotParameterID),2)[0]
    # targetVals now has shape (1, # time samples, # targets)
    self.target.pop(self.target.index(self.pivotParameterID))

    # prep the correlation data structure
    correlationData = np.zeros([len(self.pivotParameterValues),len(self.correlations)])

    for t,target in enumerate(self.target):
      timeSeriesData = targetVals[:,t]
      self._signalStorage[target]['original'] = copy.deepcopy(timeSeriesData)
      # if we're enforcing the training CDF, we should store it now
      if self.preserveInputCDF:
        self._trainingCDF[target] = mathUtils.trainEmpiricalFunction(timeSeriesData, minBins=self._minBins)
      # if this target governs the zero filter, extract it now
      if target == self.zeroFilterTarget:
        self.notZeroFilterMask = self._trainZeroRemoval(timeSeriesData,tol=self.zeroFilterTol) # where zeros or less than zeros are
        self.zeroFilterMask = np.logical_not(self.notZeroFilterMask) # where data are
      # if we're removing Fourier signal, do that now.

      maskPeakRes = np.ones(len(timeSeriesData), dtype=bool)
      # Make a full mask
      if target in self.peaks:
        # print(self.peaks)
        # deltaT=self.pivotParameterValues[-1]-self.pivotParameterValues[0]
        # deltaT=deltaT/(len(self.pivotParameterValues)-1)
        # print(deltaT)
        # # change the peak information in self.peak from time unit into index by divided the timestep
        # # deltaT is the time step calculated by (ending point - stating point in time)/(len(time)-1)
        # self.peaks[target]['period']=int(self.peaks[target]['period']/deltaT)
        # for i in range(len(self.peaks[target]['windows'])):
        #   self.peaks[target]['windows'][i]['window'][0]=int(self.peaks[target]['windows'][i]['window'][0]/deltaT)
        #   self.peaks[target]['windows'][i]['window'][1]=int(self.peaks[target]['windows'][i]['window'][1]/deltaT)
        #   self.peaks[target]['windows'][i]['width']=int(self.peaks[target]['windows'][i]['width']/deltaT)
        # groupWin , maskPeakRes=self._peakGroupWindow(timeSeriesData, windowDict=self.peaks[target] )
        # self.peaks[target]['groupWin']=groupWin
        # self.peaks[target]['mask']=maskPeakRes

        # rangeWindow = self.rangeWindow(windowDict=self.peaks[target])
        # self.peaks[target]['rangeWindow']=rangeWindow
        peakResults=self._trainPeak(timeSeriesData,windowDict=self.peaks[target])
        self.peaks[target].update(peakResults)
        maskPeakRes = peakResults['mask']


        # print(peakResults)
      if target in self.fourierParams:
        self.raiseADebug('... analyzing Fourier signal  for target "{}" ...'.format(target))
        self.fourierResults[target] = self._trainFourier(self.pivotParameterValues,
                                                         self.fourierParams[target],
                                                         timeSeriesData,
                                                         masks=[maskPeakRes],  # In future, a consolidated masking system for multiple signal processors can be implemented.
                                                         zeroFilter = target == self.zeroFilterTarget)
        self._signalStorage[target]['fourier'] = copy.deepcopy(self.fourierResults[target]['predict'])
        timeSeriesData -= self.fourierResults[target]['predict']
        self._signalStorage[target]['nofourier'] = copy.deepcopy(timeSeriesData)
      # zero filter application
      ## find the mask for the requested target where values are nonzero
      if target == self.zeroFilterTarget:
        # artifically force signal to 0 post-fourier subtraction where it should be zero
        targetVals[:,t][self.notZeroFilterMask] = 0.0
        self._signalStorage[target]['zerofilter'] = copy.deepcopy(timeSeriesData)

    # Transform data to obatain normal distrbuted series. See
    # J.M.Morales, R.Minguez, A.J.Conejo "A methodology to generate statistically dependent wind speed scenarios,"
    # Applied Energy, 87(2010) 843-855
    for t,target in enumerate(self.target):
      # if target correlated with the zero-filter target, truncate the training material now?
      timeSeriesData = targetVals[:,t]
      self.raiseADebug('... analyzing ARMA properties for target "{}" ...'.format(target))
      self.cdfParams[target] = self._trainCDF(timeSeriesData)
      # normalize data
      normed = self._normalizeThroughCDF(timeSeriesData, self.cdfParams[target])
      self._signalStorage[target]['gaussianed'] = copy.deepcopy(normed[:])
      # check if this target is part of a correlation set, or standing alone
      if target in self.correlations:
        # store the data and train it separately in a moment
        ## keep data in order of self.correlations
        correlationData[:,self.correlations.index(target)] = normed
      else:
        # go ahead and train it now
        ## if using zero filtering and target is the zero-filtered, only train on the masked part
        if target == self.zeroFilterTarget:
          # don't bother training the part that's all zeros; it'll still be all zeros
          # just train the data portions
          normed = normed[self.zeroFilterMask]
        self.raiseADebug('... ... training "{}"...'.format(target))
        self.armaResult[target] = self._trainARMA(normed,masks=[maskPeakRes])
        self.raiseADebug('... ... finished training target "{}"'.format(target))

    # now handle the training of the correlated armas
    if len(self.correlations):
      self.raiseADebug('... ... training correlated: {} ...'.format(self.correlations))
      # if zero filtering, then all the correlation data gets split
      if self.zeroFilterTarget in self.correlations:
        # split data into the zero-filtered and non-zero filtered
        unzeroed = correlationData[self.zeroFilterMask]
        zeroed = correlationData[self.notZeroFilterMask]
        ## throw out the part that's all zeros (axis 1, row corresponding to filter target)
        zeroed = np.delete(zeroed, self.correlations.index(self.zeroFilterTarget), 1)
        self.raiseADebug('... ... ... training unzeroed ...')
        unzVarma, unzNoise, unzInit = self._trainVARMA(unzeroed)
        self.raiseADebug('... ... ... training zeroed ...')
        ## the VAR fails if only 1 variable is non-constant, so we need to decide whether "zeroed" is actually an ARMA
        ## -> instead of a VARMA
        if zeroed.shape[1] == 1:
          # then actually train an ARMA instead
          zVarma = self._trainARMA(zeroed,masks=None)
          zNoise = None # NOTE this is used to check whether an ARMA was trained later!
          zInit = None
        else:
          zVarma, zNoise, zInit = self._trainVARMA(zeroed)
        self.varmaResult = (unzVarma, zVarma) # NOTE how for zero-filtering we split the results up
        self.varmaNoise = (unzNoise, zNoise)
        self.varmaInit = (unzInit, zInit)
      else:
        varma, noiseDist, initDist = self._trainVARMA(correlationData)
        # FUTURE if extending to multiple VARMA per training, these will need to be dictionaries
        self.varmaResult = (varma,)
        self.varmaNoise = (noiseDist,)
        self.varmaInit = (initDist,)

  def __evaluateLocal__(self, featureVals):
    """
      @ In, featureVals, float, a scalar feature value is passed as scaling factor
      @ Out, returnEvaluation , dict, dictionary of values for each target (and pivot parameter)
    """
    if self.multiyear:
      ## create storage for the sampled result
      finalResult = dict((target, np.zeros((self.numYears, len(self.pivotParameterValues)))) for target in self.target if target != self.pivotParameterID)
      finalResult[self.pivotParameterID] = self.pivotParameterValues
      years = np.arange(self.numYears)
      finalResult['Year'] = years
      for y in years:
        # apply growth factor
        vals = copy.deepcopy(featureVals) # without deepcopy, the vals are modified in-place
        for t, (target, growthInfo) in enumerate(self.growthFactors.items()):
          growth = growthInfo['value']/100. # given in percentage
          mode = growthInfo['mode']
          if mode == 'exponential':
            scale = (1.0 + growth) ** y
          else:
            scale = 1.0 + y * growth
          vals[t] *= scale
        result = self._evaluateYear(vals)
        for target, value in result.items():
          if target == self.pivotParameterID:
            continue
          finalResult[target][y][:] = value # [:] is a size checker
        # high-dimensional indexing information
        finalResult['_indexMap'] = dict((target, ['Year', self.pivotParameterID]) for target in self.target if target != self.pivotParameterID)
      return finalResult

    else:
      return self._evaluateYear(featureVals)

  def _evaluateYear(self, featureVals):
    """
      @ In, featureVals, float, a scalar feature value is passed as scaling factor
      @ Out, returnEvaluation, dict, dictionary of values for each target (and pivot parameter)
    """
    if featureVals.size > 1:
      self.raiseAnError(ValueError, 'The input feature for ARMA for evaluation cannot have size greater than 1. ')

    # Instantiate a normal distribution for time series synthesis (noise part)
    # TODO USE THIS, but first retrofix rvs on norm to take "size=") for number of results

    # make sure pivot value is in return object
    returnEvaluation = {self.pivotParameterID:self.pivotParameterValues}

    # TODO when we have output printing for ROMs, the distinct signals here could be outputs!
    # leaving "debuggFile" as examples of this, in comments
    #debuggFile = open('signal_bases.csv','w')
    #debuggFile.writelines('Time,'+','.join(str(x) for x in self.pivotParameterValues)+'\n')
    correlatedSample = None
    for target in self.target:
      # start with the random gaussian signal
      if target in self.correlations:
        # where is target in correlated data
        corrIndex = self.correlations.index(target)
        # check if we have zero-filtering in play here
        if len(self.varmaResult) > 1:
          # where would the filter be in the index lineup had we included it in the zeroed varma?
          filterTargetIndex = self.correlations.index(self.zeroFilterTarget)
          # if so, we need to sample both VARMAs
          # have we already taken the correlated sample yet?
          if correlatedSample is None:
            # if not, take the samples now
            unzeroedSample = self._generateVARMASignal(self.varmaResult[0],
                                                       numSamples = self.zeroFilterMask.sum(),
                                                       randEngine = self.normEngine.rvs,
                                                       rvsIndex = 0)
            ## zero sampling is dependent on whether the trained model is a VARMA or ARMA
            if self.varmaNoise[1] is not None:
              zeroedSample = self._generateVARMASignal(self.varmaResult[1],
                                                       numSamples = self.notZeroFilterMask.sum(),
                                                       randEngine = self.normEngine.rvs,
                                                       rvsIndex = 1)
            else:
              result = self.varmaResult[1]
              sample = self._generateARMASignal(result,
                                                numSamples = self.notZeroFilterMask.sum(),
                                                randEngine = self.randomEng)
              zeroedSample = np.zeros((self.notZeroFilterMask.sum(),1))
              zeroedSample[:, 0] = sample
            correlatedSample = True # placeholder, signifies we've sampled the correlated distribution
          # reconstruct base signal from samples
          ## initialize
          signal = np.zeros(len(self.pivotParameterValues))
          ## first the data from the non-zero portions of the original signal
          signal[self.zeroFilterMask] = unzeroedSample[:,corrIndex]
          ## then the data from the zero portions (if the filter target, don't bother because they're zero anyway)
          if target != self.zeroFilterTarget:
            # fix offset since we didn't include zero-filter target in zeroed correlated arma
            indexOffset = 0 if corrIndex < filterTargetIndex else -1
            signal[self.notZeroFilterMask] = zeroedSample[:,corrIndex+indexOffset]
        # if no zero-filtering (but still correlated):
        else:
          ## check if sample taken yet
          if correlatedSample is None:
            ## if not, do so now
            correlatedSample = self._generateVARMASignal(self.varmaResult[0],
                                                         numSamples = len(self.pivotParameterValues),
                                                         randEngine = self.normEngine.rvs,
                                                         rvsIndex = 0)
          # take base signal from sample
          signal = correlatedSample[:,self.correlations.index(target)]
      # if NOT correlated
      else:
        result = self.armaResult[target] # ARMAResults object
        # generate baseline ARMA + noise
        # are we zero-filtering?
        if target == self.zeroFilterTarget:
          sample = self._generateARMASignal(result,
                                            numSamples = self.zeroFilterMask.sum(),
                                            randEngine = self.randomEng)

          ## if so, then expand result into signal space (functionally, put back in all the zeros)
          signal = np.zeros(len(self.pivotParameterValues))
          signal[self.zeroFilterMask] = sample
        else:
          ## if not, no extra work to be done here!
          sample = self._generateARMASignal(result,
                                            numSamples = len(self.pivotParameterValues),
                                            randEngine = self.randomEng)
          signal = sample
      # END creating base signal
      # DEBUG adding arbitrary variables for debugging, TODO find a more elegant way, leaving these here as markers
      #returnEvaluation[target+'_0base'] = copy.copy(signal)
      # denoise
      signal = self._denormalizeThroughCDF(signal,self.cdfParams[target])
      # DEBUG adding arbitrary variables
      #returnEvaluation[target+'_1denorm'] = copy.copy(signal)
      #debuggFile.writelines('signal_arma,'+','.join(str(x) for x in signal)+'\n')

      # Add fourier trends
      if target in self.fourierParams:
        signal += self.fourierResults[target]['predict']
        # DEBUG adding arbitrary variables
        #returnEvaluation[target+'_2fourier'] = copy.copy(signal)
        #debuggFile.writelines('signal_fourier,'+','.join(str(x) for x in self.fourierResults[target]['predict'])+'\n')
      if target in self.peaks:
        signal = self._transformBackPeaks(signal,windowDict=self.peaks[target])
      # if enforcing the training data CDF, apply that transform now
      if self.preserveInputCDF:
        signal = self._transformThroughInputCDF(signal, self._trainingCDF[target])

      # Re-zero out zero filter target's zero regions
      if target == self.zeroFilterTarget:
        # DEBUG adding arbitrary variables
        #returnEvaluation[target+'_3zerofilter'] = copy.copy(signal)
        signal[self.notZeroFilterMask] = 0.0

      # Domain limitations
      for domain,requests in self.outTruncation.items():
        if target in requests:
          if domain == 'positive':
            signal = np.absolute(signal)
          elif domain == 'negative':
            signal = -np.absolute(signal)
        # DEBUG adding arbitrary variables
        #returnEvaluation[target+'_4truncated'] = copy.copy(signal)

      # store results
      ## FIXME this is ASSUMING the input to ARMA is only ever a single scaling factor.
      signal *= featureVals[0]
      # DEBUG adding arbitrary variables
      #returnEvaluation[target+'_5scaled'] = copy.copy(signal)

      # sanity check on the signal
      assert(signal.size == returnEvaluation[self.pivotParameterID].size)
      #debuggFile.writelines('final,'+','.join(str(x) for x in signal)+'\n')
      returnEvaluation[target] = signal
    # END for target in targets
    return returnEvaluation

  def reseed(self,seed):
    """
      Used to set the underlying random seed.
      @ In, seed, int, new seed to use
      @ Out, None
    """
    randomUtils.randomSeed(seed,engine=self.randomEng)
    self.seed=seed

  ### UTILITY METHODS ###
  def _computeNumberOfBins(self,data):
    """
      Uses the Freedman-Diaconis rule for histogram binning
      -> For relatively few samples, this can cause unnatural flat-lining on low, top end of CDF
      @ In, data, np.array, data to bin
      @ Out, n, integer, number of bins
    """
    # leverage the math utils implementation
    n, _ = mathUtils.numBinsDraconis(data, low=self._minBins, alternateOkay=True)
    return n

  def _denormalizeThroughCDF(self, data, params):
    """
      Normalizes "data" using a Gaussian normal plus CDF of data
      @ In, data, np.array, data to normalize with
      @ In, params, dict, CDF parameters (as obtained by "generateCDF")
      @ Out, normed, np.array, normalized data
    """
    denormed = self.normEngine.cdf(data)
    denormed = self._sampleICDF(denormed, params)
    return denormed

  def _generateARMASignal(self, model, numSamples=None,randEngine=None):
    """
      Generates a synthetic history from fitted parameters.
      @ In, model, statsmodels.tsa.arima_model.ARMAResults, fitted ARMA such as otained from _trainARMA
      @ In, numSamples, int, optional, number of samples to take (default to pivotParameters length)
      @ In, randEngine, instance, optional, method to call to get random samples (for example "randEngine(size=6)")
      @ Out, hist, np.array(float), synthetic ARMA signal
    """
    if numSamples is None:
      numSamples =  len(self.pivotParameterValues)
    if randEngine is None:
      randEngine=self.randomEng
    hist = sm.tsa.arma_generate_sample(ar = np.append(1., -model.arparams),
                                       ma = np.append(1., model.maparams),
                                       nsample = numSamples,
                                       distrvs = functools.partial(randomUtils.randomNormal,engine=randEngine),
                                       # functool.partial provide the random number generator as a function
                                       # with normal distribution and take engine as the positional arguments keywords.
                                       sigma = np.sqrt(model.sigma2),
                                       burnin = 2*max(self.P,self.Q)) # @epinas, 2018
    return hist

  def _generateFourierSignal(self, pivots, periods):
    """
      Generate fourier signal as specified by the input file
      @ In, pivots, np.array, pivot values (e.g. time)
      @ In, periods, list, list of Fourier periods (1/frequency)
      @ Out, fourier, array, shape = [n_timeStep, n_basePeriod]
    """
    fourier = np.zeros((pivots.size, 2*len(periods))) # sin, cos for each period
    for p, period in enumerate(periods):
      hist = 2. * np.pi / period * pivots
      fourier[:, 2 * p] = np.sin(hist)
      fourier[:, 2 * p + 1] = np.cos(hist)
    return fourier

  def _generateVARMASignal(self, model, numSamples=None, randEngine=None, rvsIndex=None):
    """
      Generates a set of correlated synthetic histories from fitted parameters.
      @ In, model, statsmodels.tsa.statespace.VARMAX, fitted VARMA such as otained from _trainVARMA
      @ In, numSamples, int, optional, number of samples to take (default to pivotParameters length)
      @ In, randEngine, instance, optional, method to call to get random samples (for example "randEngine(size=6)")
      @ In, rvsIndex, int, optional, if provided then will take from list of varmaNoise and varmaInit distributions
      @ Out, hist, np.array(float), synthetic ARMA signal
    """
    if numSamples is None:
      numSamples =  len(self.pivotParameterValues)
    # sample measure, state shocks
    ## TODO it appears that measure shock always has a 0 variance multivariate normal, so just create it
    measureShocks = np.zeros([numSamples,len(self.correlations)])
    ## state shocks come from sampling multivariate
    noiseDist = self.varmaNoise
    initDist = self.varmaInit
    if rvsIndex is not None:
      noiseDist = noiseDist[rvsIndex]
      initDist = initDist[rvsIndex]
    stateShocks = np.array([noiseDist.rvs() for _ in range(numSamples)])
    # pick an intial by sampling multinormal distribution
    init = np.array(initDist.rvs())
    obs, states = model.ssm.simulate(numSamples,
                                     initial_state = init,
                                     measurement_shocks = measureShocks,
                                     state_shocks = stateShocks)
    return obs

  def _interpolateDist(self,x,y,Xlow,Xhigh,Ylow,Yhigh,inMask):
    """
      Interplotes values for samples "x" to get dependent values "y" given bins
      @ In, x, np.array, sampled points (independent var)
      @ In, y, np.array, sampled points (dependent var)
      @ In, Xlow, np.array, left-nearest neighbor in empirical distribution for each x
      @ In, Xhigh, np.array, right-nearest neighbor in empirical distribution for each x
      @ In, Ylow, np.array, value at left-nearest neighbor in empirical distribution for each x
      @ In, Yhigh, np.array, value at right-nearest neighbor in empirical distribution for each x
      @ In, inMask, np.array, boolean mask in "y" where the distribution values apply
      @ Out, y, np.array, same "y" but with values inserted
    """
    # treat potential divide-by-zeroes specially
    ## mask
    divZero = Xlow == Xhigh
    ## careful when using double masks
    y[[a[divZero] for a in np.where(inMask)]] =  0.5*(Yhigh[divZero] + Ylow[divZero])
    # interpolate all other points as y = low + slope*frac
    ## mask
    okay = np.logical_not(divZero)
    ## empirical CDF change in y, x
    dy = Yhigh[okay] - Ylow[okay]
    dx = Xhigh[okay] - Xlow[okay]
    ## distance from x to low is fraction through dx
    frac = x[inMask][okay] - Xlow[okay]
    ## careful when using double masks
    y[[a[okay] for a in np.where(inMask)]] = Ylow[okay] + dy/dx * frac
    return y

  def _normalizeThroughCDF(self, data, params):
    """
      Normalizes "data" using a Gaussian normal plus CDF of data
      @ In, data, np.array, data to normalize with
      @ In, params, dict, CDF parameters (as obtained by "generateCDF")
      @ Out, normed, np.array, normalized data
    """
    normed = self._sampleCDF(data, params)
    normed = self.normEngine.ppf(normed)
    return normed

  def _sampleCDF(self, x, params):
    """
      Samples the CDF defined in 'params' to get values
      @ In, x, float, value at which to sample inverse CDF
      @ In, params, dict, CDF parameters (as constructed by "_trainCDF")
      @ Out, y, float, value of inverse CDF at x
    """
    # TODO could this be covered by an empirical distribution from Distributions?
    # set up I/O
    x = np.atleast_1d(x)
    y = np.zeros(x.shape)
    # create masks for data outside range (above, below), inside range of empirical CDF
    belowMask = x <= params['bins'][0]
    aboveMask = x >= params['bins'][-1]
    inMask = np.logical_and(np.logical_not(belowMask), np.logical_not(aboveMask))
    # outside CDF set to min, max CDF values
    y[belowMask] = params['cdf'][0]
    y[aboveMask] = params['cdf'][-1]
    # for points in the CDF linearly interpolate between empirical entries
    ## get indices where points should be inserted (gives higher value)
    indices = np.searchsorted(params['bins'],x[inMask])
    Xlow = params['bins'][indices-1]
    Ylow = params['cdf'][indices-1]
    Xhigh = params['bins'][indices]
    Yhigh = params['cdf'][indices]
    y = self._interpolateDist(x,y,Xlow,Xhigh,Ylow,Yhigh,inMask)
    # numerical errors can happen due to not-sharp 0 and 1 in empirical cdf
    ## also, when Crow dist is asked for ppf(1) it returns sys.max (similar for ppf(0))
    y[y >= 1.0] = 1.0 - np.finfo(float).eps
    y[y <= 0.0] = np.finfo(float).eps
    return y

  def _sampleICDF(self, x, params):
    """
      Samples the inverse CDF defined in 'params' to get values
      @ In, x, float, value at which to sample inverse CDF
      @ In, params, dict, CDF parameters (as constructed by "_trainCDF")
      @ Out, y, float, value of inverse CDF at x
   """
    # TODO could this be covered by an empirical distribution from Distributions?
    # set up I/O
    x = np.atleast_1d(x)
    y = np.zeros(x.shape)
    # create masks for data outside range (above, below), inside range of empirical CDF
    belowMask = x <= params['cdf'][0]
    aboveMask = x >= params['cdf'][-1]
    inMask = np.logical_and(np.logical_not(belowMask), np.logical_not(aboveMask))
    # outside CDF set to min, max CDF values
    y[belowMask] = params['bins'][0]
    y[aboveMask] = params['bins'][-1]
    # for points in the CDF linearly interpolate between empirical entries
    ## get indices where points should be inserted (gives higher value)
    indices = np.searchsorted(params['cdf'],x[inMask])
    Xlow = params['cdf'][indices-1]
    Ylow = params['bins'][indices-1]
    Xhigh = params['cdf'][indices]
    Yhigh = params['bins'][indices]
    y = self._interpolateDist(x,y,Xlow,Xhigh,Ylow,Yhigh,inMask)
    return y

  def _trainARMA(self, data, masks=None):
    r"""
      Fit ARMA model: x_t = \sum_{i=1}^P \phi_i*x_{t-i} + \alpha_t + \sum_{j=1}^Q \theta_j*\alpha_{t-j}
      @ In, data, np.array(float), data on which to train
      @ In, masks, np.array, optional, boolean mask where is the signal should be train by ARMA
      @ Out, results, statsmodels.tsa.arima_model.ARMAResults, fitted ARMA
    """
    if masks == None:
      masks = []
    if len(masks)>1:
      fullMask = np.logical_and.reduce(*masks)
      data=data[fullMask]
    elif len(masks)==1:
      fullMask =masks[0]
      data=data[fullMask]
    results = smARMA(data, order = (self.P, self.Q)).fit(disp = False)
    return results

  def _trainCDF(self, data):
    """
      Constructs a CDF from the given data
      @ In, data, np.array(float), values to fit to
      @ Out, params, dict, essential parameters for CDF
    """
    # caluclate number of bins
    nBins = self._computeNumberOfBins(data)
    # construct histogram
    counts, edges = np.histogram(data, bins = nBins, density = False)
    counts = np.array(counts) / float(len(data))
    # numerical CDF, normalizing to 0..1
    cdf = np.cumsum(counts)
    # set lowest value as first entry,
    ## from Jun implementation, min of CDF set to starting point for ?numerical issues?
    #cdf = np.insert(cdf, 0, cdf[0]) # Jun
    cdf = np.insert(cdf, 0, 0) # trying something else
    # store parameters
    # TODO FIXME WORKING also add the max, min, counts
    params = {'bins': edges,
              'counts':counts,
              'pdf' : counts * nBins,
              'cdf' : cdf}
              #'binSearch':neighbors.NearestNeighbors(n_neighbors=2).fit([[b] for b in edges]),
              #'cdfSearch':neighbors.NearestNeighbors(n_neighbors=2).fit([[c] for c in cdf])}
    return params

  def _trainPeak(self,timeSeriesData,windowDict):
    """
      Generate peaks results from each target data
      @ In, timeSeriesData, np.array, list of values for the dependent variable (signal to take fourier from)
      @ In, windowDict, dict, dictionary for specefic target peaks
      @ Out, peakResults, dict, results of this training in keys 'period', 'windows', 'groupWin', 'mask', 'rangeWindow'
    """
    peakResults={}
    deltaT=self.pivotParameterValues[-1]-self.pivotParameterValues[0]
    deltaT=deltaT/(len(self.pivotParameterValues)-1)
    # change the peak information in self.peak from time unit into index by divided the timestep
    # deltaT is the time step calculated by (ending point - stating point in time)/(len(time)-1)
    peakResults['period']=int(round(windowDict['period']/deltaT))
    windows=[]
    # pp.pprint(windowDict['windows'])
    for i in range(len(windowDict['windows'])):
      window={}
      a = windowDict['windows'][i]['window'][0]
      b = windowDict['windows'][i]['window'][1]
      window['window']=[int(round(windowDict['windows'][i]['window'][0]/deltaT)),int(round(windowDict['windows'][i]['window'][1]/deltaT))]
      window['width']=int(round(windowDict['windows'][i]['width']/deltaT))
      windows.append(window)
    peakResults['windows']=windows
    peakResults['threshold']=windowDict['threshold']
    groupWin , maskPeakRes=self._peakGroupWindow(timeSeriesData, windowDict = peakResults )
    peakResults['groupWin']=groupWin
    peakResults['mask']=maskPeakRes
    peakResults['nbin']=windowDict['nbin']
    rangeWindow = self.rangeWindow(windowDict=peakResults)
    peakResults['rangeWindow']=rangeWindow
    # print('gW',groupWin)
    # print('rW',rangeWindow)
    return peakResults

  def _trainFourier(self, pivotValues, periods, values, masks=None,zeroFilter=False):
    """
      Perform fitting of Fourier series on self.timeSeriesDatabase
      @ In, pivotValues, np.array, list of values for the independent variable (e.g. time)
      @ In, periods, list, list of the base periods
      @ In, values, np.array, list of values for the dependent variable (signal to take fourier from)
      @ In, masks, np.array, optional, boolean mask where is the signal should be train by Fourier
      @ In, zeroFilter, bool, optional, if True then apply zero-filtering for fourier fitting
      @ Out, fourierResult, dict, results of this training in keys 'residues', 'fourierSet', 'predict', 'regression'
    """
    # XXX fix for no order
    if masks is None:
      masks = []

    fourierSignalsFull = self._generateFourierSignal(pivotValues, periods)
    # fourierSignals dimensions, for each key (base):
    #   0: length of history
    #   1: evaluations, in order and flattened:
    #                 0:   sin(2pi*t/period[0]),
    #                 1:   cos(2pi*t/period[0]),
    #                 2:   sin(2pi*t/period[1]),
    #                 3:   cos(2pi*t/period[1]), ...
    fourierEngine = linear_model.LinearRegression(normalize=False)
    for mask in masks:
      fourierSignalsFull = fourierSignalsFull[mask, :]
      values = values[mask]


    # if using zero-filter, cut the parts of the Fourier and values that correspond to the zero-value portions
    if zeroFilter:
      values = values[self.zeroFilterMask]
      fourierSignals = fourierSignalsFull[self.zeroFilterMask, :]
    else:
      fourierSignals = fourierSignalsFull

    # fit the signal
    fourierEngine.fit(fourierSignals, values)

    # get signal intercept
    intercept = fourierEngine.intercept_
    # get coefficient map for A*sin(ft) + B*cos(ft)
    waveCoefMap = collections.defaultdict(dict) # {period: {sin:#, cos:#}}
    for c, coef in enumerate(fourierEngine.coef_):
      period = periods[c//2]
      waveform = 'sin' if c % 2 == 0 else 'cos'
      waveCoefMap[period][waveform] = coef
    # convert to C*sin(ft + s)
    ## since we use fitting to get A and B, the magnitudes can be deceiving.
    ## this conversion makes "C" a useful value to know the contribution from a period
    coefMap = {}
    signal=np.ones(len(pivotValues)) * intercept
    for period, coefs in waveCoefMap.items():
      A = coefs['sin']
      B = coefs['cos']
      C, s = mathUtils.convertSinCosToSinPhase(A, B)
      coefMap[period] = {'amplitude': C, 'phase': s}
      signal+=mathUtils.evalFourier(period,C,s,pivotValues)
    # re-add zero-filtered
    if zeroFilter:
      signal[self.notZeroFilterMask] = 0.0


    # store results
    fourierResult = {'regression': {'intercept':intercept,
                                    'coeffs'   :coefMap,
                                    'periods'  :periods},
                     'predict': signal}
    return fourierResult

  def _trainMultivariateNormal(self,dim,means,cov):
    """
      Trains multivariate normal distribution for future sampling
      @ In, dim, int, number of dimensions
      @ In, means, np.array, distribution mean
      @ In, cov, np.ndarray, dim x dim matrix of covariance terms
      @ Out, dist, Distributions.MultivariateNormal, distribution
    """
    dist = Distributions.MultivariateNormal()
    dist.method = 'pca'
    dist.dimension = dim
    dist.rank = dim
    dist.mu = means
    dist.covariance = np.ravel(cov)
    dist.messageHandler = self.messageHandler
    dist.initializeDistribution()
    return dist

  def _trainVARMA(self,data):
    """
      Train correlated ARMA model on white noise ARMA, with Fourier already removed
      @ In, data, np.array(np.array(float)), data on which to train with shape (# pivot values, # targets)
      @ Out, results, statsmodels.tsa.arima_model.ARMAResults, fitted VARMA
      @ Out, stateDist, Distributions.MultivariateNormal, MVN from which VARMA noise is taken
      @ Out, initDist, Distributions.MultivariateNormal, MVN from which VARMA initial state is taken
    """
    model = sm.tsa.VARMAX(endog=data, order=(self.P, self.Q))
    self.raiseADebug('... ... ... fitting VARMA ...')
    results = model.fit(disp=False,maxiter=1000)
    lenHist,numVars = data.shape
    # train multivariate normal distributions using covariances, keep it around so we can control the RNG
    ## it appears "measurement" always has 0 covariance, and so is all zeros (see _generateVARMASignal)
    ## all the noise comes from the stateful properties
    stateDist = self._trainMultivariateNormal(numVars,np.zeros(numVars),model.ssm['state_cov'])
    # train initial state sampler
    ## Used to pick an initial state for the VARMA by sampling from the multivariate normal noise
    #    and using the AR and MA initial conditions.  Implemented so we can control the RNG internally.
    #    Implementation taken directly from statsmodels.tsa.statespace.kalman_filter.KalmanFilter.simulate
    ## get mean
    smoother = model.ssm
    mean = np.linalg.solve(np.eye(smoother.k_states) - smoother['transition',:,:,0],
                           smoother['state_intercept',:,0])
    ## get covariance
    r = smoother['selection',:,:,0]
    q = smoother['state_cov',:,:,0]
    selCov = r.dot(q).dot(r.T)
    cov = solve_discrete_lyapunov(smoother['transition',:,:,0], selCov)
    # FIXME it appears this is always resulting in a lowest-value initial state.  Why?
    initDist = self._trainMultivariateNormal(len(mean),mean,cov)
    # NOTE: uncomment this line to get a printed summary of a lot of information about the fitting.
    #self.raiseADebug('VARMA model training summary:\n',results.summary())
    return model, stateDist, initDist

  def _trainZeroRemoval(self, data, tol=1e-10):
    """
      A test for SOLAR GHI data.
      @ In, data, np.array, original signal
      @ In, tol, float, optional, tolerance below which to consider 0
      @ Out, mask, np.ndarray(bool), mask where zeros occur
    """
    # where should the data be truncated?
    mask = data < tol
    return mask

  def writePointwiseData(self, writeTo):
    """
      Writes pointwise data about this ROM to the data object.
      @ In, writeTo, DataObject, data structure into which data should be written
      @ Out, None
    """
    if not self.amITrained:
      self.raiseAnError(RuntimeError,'ROM is not yet trained! Cannot write to DataObject.')
    rlz = {}
    # set up pivot parameter index
    pivotID = self.pivotParameterID
    pivotVals = self.pivotParameterValues
    rlz[self.pivotParameterID] = self.pivotParameterValues
    # set up sample counter ID
    ## ASSUMPTION: data object is EMPTY!
    if writeTo.size > 0:
      self.raiseAnError(ValueError,'Target data object has "{}" entries, but require an empty object to write ROM to!'.format(writeTo.size))
    counterID = writeTo.sampleTag
    counterVals = np.array([0])
    # Training signals
    for target, signals in self._signalStorage.items():
      for name, signal in signals.items():
        varName = '{}_{}'.format(target,name)
        writeTo.addVariable(varName, np.array([]), classify='meta', indices=[pivotID])
        rlz[varName] = signal
    # add realization
    writeTo.addRealization(rlz)

  def writeXML(self, writeTo, targets=None, skip=None):
    """
      Allows the SVE to put whatever it wants into an XML to print to file.
      Overload in subclasses.
      @ In, writeTo, xmlUtils.StaticXmlElement, entity to write to
      @ In, targets, list, optional, unused (kept for compatability)
      @ In, skip, list, optional, unused (kept for compatability)
      @ Out, None
    """
    if not self.amITrained:
      self.raiseAnError(RuntimeError, 'ROM is not yet trained! Cannot write to DataObject.')
    root = writeTo.getRoot()
    # - multiyear, if any
    if self.multiyear:
      myNode = xmlUtils.newNode('Multiyear')
      myNode.append(xmlUtils.newNode('num_years', text=self.numYears))
      gNode = xmlUtils.newNode('growth_factors')
      for target, info in self.growthFactors.items():
        gNode.append(xmlUtils.newNode(target, attrib={'mode': info['mode']}, text=info['value']))
      myNode.append(gNode)
      root.append(myNode)
    # - Fourier coefficients (by period, waveform)
    for target, fourier in self.fourierResults.items():
      targetNode = root.find(target)
      if targetNode is None:
        targetNode = xmlUtils.newNode(target)
        root.append(targetNode)
      fourierNode = xmlUtils.newNode('Fourier')
      targetNode.append(fourierNode)
      fourierNode.append(xmlUtils.newNode('SignalIntercept', text='{:1.9e}'.format(fourier['regression']['intercept'])))
      for period in fourier['regression']['periods']:
        periodNode = xmlUtils.newNode('period', text='{:1.9e}'.format(period))
        fourierNode.append(periodNode)
        periodNode.append(xmlUtils.newNode('frequency', text='{:1.9e}'.format(1.0/period)))
        for stat, value in sorted(list(fourier['regression']['coeffs'][period].items()), key=lambda x:x[0]):
          periodNode.append(xmlUtils.newNode(stat, text='{:1.9e}'.format(value)))
    # - ARMA std
    for target, arma in self.armaResult.items():
      targetNode = root.find(target)
      if targetNode is None:
        targetNode = xmlUtils.newNode(target)
        root.append(targetNode)
      armaNode = xmlUtils.newNode('ARMA_params')
      targetNode.append(armaNode)
      armaNode.append(xmlUtils.newNode('std', text=np.sqrt(arma.sigma2)))
      # TODO covariances, P and Q, etc
    for target,peakInfo in self.peaks.items():
      targetNode = root.find(target)
      if targetNode is None:
        targetNode = xmlUtils.newNode(target)
        root.append(targetNode)
      peakNode = xmlUtils.newNode('Peak_params')
      targetNode.append(peakNode)
      if 'groupWin' in peakInfo.keys():
        for group in peakInfo['groupWin']:
          groupnode=xmlUtils.newNode('peak')
          groupnode.append(xmlUtils.newNode('Amplitude', text='{}'.format(np.array(group['Amp']).mean())))
          #FIXME
          groupnode.append(xmlUtils.newNode('Index', text='{}'.format(np.array(group['Ind']).mean())))
          peakNode.append(groupnode)

  def _transformThroughInputCDF(self, signal, originalDist, weights=None):
    """
      Transforms a signal through the original distribution
      @ In, signal, np.array(float), signal to transform
      @ In, originalDist, scipy.stats.rv_histogram, distribution to transform through
      @ In, weights, np.array(float), weighting for samples (assumed uniform if not given)
      @ Out, new, np.array, new signal after transformation
    """
    # first build a histogram object of the sampled data
    dist, hist = mathUtils.trainEmpiricalFunction(signal, minBins=self._minBins, weights=weights)
    # transform data through CDFs
    new = originalDist[0].ppf(dist.cdf(signal))
    return new

  ### Segmenting and Clustering ###
  def checkRequestedClusterFeatures(self, request):
    """
      Takes the user-requested features (sometimes "all") and interprets them for this ROM.
      @ In, request, dict(list), as from ROMColletion.Cluster._extrapolateRequestedClusterFeatures
      @ Out, interpreted, dict(list), interpreted features
    """
    if request is None:
      # since no special requests were made, we cluster on EV ER Y THING
      return self._clusterableFeatures
    # otherwise we have to unpack the values as known to this ROM
    interpreted = collections.defaultdict(list)
    # create containers for unrecognized entries so we can report them all at once, bc WFFTU
    unrecognizedSets = []
    unrecognizedFeatures = collections.defaultdict(list)
    for featureSet, featureList in request.items():
      if featureSet not in self._clusterableFeatures:
        unrecognizedSets.append(featureSet)
        continue
      subClusterable = self._clusterableFeatures[featureSet]
      # if all the subfeatures of this featureSet were requested, take them now
      if featureList == 'all':
        interpreted[featureSet] = subClusterable
        continue
      # otherwise loop over the requests
      for feature in featureList:
        if feature not in subClusterable:
          unrecognizedFeatures[featureSet].append(feature)
        else:
          interpreted[featureSet].append(feature)

    # if anything wasn't recognized, print it so the user can fix it
    ## print all of them because WE FIGHT FOR THE USERS
    if unrecognizedSets or unrecognizedFeatures:
      self.raiseAWarning('Problems in clusterFeatures!', verbosity='silent')
      if unrecognizedSets:
        self.raiseAWarning(' -> unrecognized clusterFeatures base feature requests: {}'.format(unrecognizedSets), verbosity='silent')
      if unrecognizedFeatures:
        for key, vals in unrecognizedFeatures.items():
          self.raiseAWarning(' -> unrecognized clusterFeatures feature "{}" requests: {}'.format(key, vals), verbosity='silent')
      self.raiseAnError(IOError, 'Invalid clusterFeatures input! See messages above for details.')

    return interpreted

  def isClusterable(self):
    """
      Allows ROM to declare whether it has methods for clustring. Default is no.
      @ In, None
      @ Out, isClusterable, bool, if True then has clustering mechanics.
    """
    # clustering methods have been added
    return True

  def _getMeanFromGlobal(self, settings, pickers, targets=None):
    """
      Derives segment means from global trends
      @ In, settings, dict, as per getGlobalRomSegmentSettings
      @ In, pickers, list(slice), picks portion of signal of interest
      @ In, targets, list, optional, targets to include (default is all)
      @ Out, results, list(dict), mean for each target per picker
    """
    if 'long Fourier signal' not in settings:
      return []
    if isinstance(pickers, slice):
      pickers = [pickers]
    if targets == None:
      targets = settings['long Fourier signal'].keys()
    results = [] # one per "pickers"
    for picker in pickers:
      res = dict((target, signal['predict'][picker].mean()) for target, signal in settings['long Fourier signal'].items())
      results.append(res)
    return results

  def getLocalRomClusterFeatures(self, featureTemplate, settings, request, picker=None, **kwargs):
    """
      Provides metrics aka features on which clustering compatibility can be measured.
      This is called on LOCAL subsegment ROMs, not on the GLOBAL template ROM
      @ In, featureTemplate, str, format for feature inclusion
      @ In, settings, dict, as per getGlobalRomSegmentSettings
      @ In, request, dict(list) or None, requested features to cluster on (by featureSet)
      @ In, picker, slice, indexer for segmenting data
      @ In, kwargs, dict, arbitrary keyword arguments
      @ Out, features, dict, {target_metric: np.array(floats)} features to cluster on
    """
    # algorithm for providing Fourier series and ARMA white noise variance and #TODO covariance
    features = self.getFundamentalFeatures(request, featureTemplate=featureTemplate)
    # segment means
    # since we've already detrended globally, get the means from that (if present)
    if 'long Fourier signal' in settings:
      assert picker is not None
      results = self._getMeanFromGlobal(settings, picker)
      for target, mean in results[0].items():
        feature = featureTemplate.format(target=target, metric="global", id="mean")
        features[feature] = mean
    return features

  def getFundamentalFeatures(self, requestedFeatures, featureTemplate=None):
    """
      Collect the fundamental parameters for this ROM
      Used for writing XML, interpolating, clustering, etc
      @ In, requestedFeatures, dict(list), featureSet and features to collect (may be None)
      @ In, featureTemplate, str, templated string for naming features (probably leave as None)
      @ Out, features, dict,
    """
    assert self.amITrained
    if featureTemplate is None:
      featureTemplate = '{target}|{metric}|{id}' # TODO this kind of has to be the format currently
    features = {}
    # include Fourier if available
    # TODO if not requestedFeatures or 'Fourier' in requestedFeatures: # TODO propagate requestedFeatures throughout method
    for target, fourier in self.fourierResults.items():
      feature = featureTemplate.format(target=target, metric='Fourier', id='fittingIntercept')
      features[feature] = fourier['regression']['intercept']
      for period in fourier['regression']['periods']:
        # amp, phase
        amp = fourier['regression']['coeffs'][period]['amplitude']
        phase = fourier['regression']['coeffs'][period]['phase']
        # rather than use amp, phase as properties, use sine and cosine coeffs
        ## this mitigates the cyclic nature of the phase causing undesirable clustering
        sinAmp = amp * np.cos(phase)
        cosAmp = amp * np.sin(phase)
        ID = '{}_{}'.format(period, 'sineAmp')
        feature = featureTemplate.format(target=target, metric='Fourier', id=ID)
        features[feature] = sinAmp
        ID = '{}_{}'.format(period, 'cosineAmp')
        feature = featureTemplate.format(target=target, metric='Fourier', id=ID)
        features[feature] = cosAmp

    # ARMA (not varma)
    for target, arma in self.armaResult.items():
      # sigma
      feature = featureTemplate.format(target=target, metric='arma', id='std')
      features[feature] = np.sqrt(arma.sigma2)
      # autoregression
      for p, val in enumerate(arma.arparams):
        feature = featureTemplate.format(target=target, metric='arma', id='AR_{}'.format(p))
        features[feature] = val
      # moving average
      for q, val in enumerate(arma.maparams):
        feature = featureTemplate.format(target=target, metric='arma', id='MA_{}'.format(q))
        features[feature] = val

    # CDF preservation if available
    for target, cdf in self._trainingCDF.items():
      _, (counts, edges) = cdf
      for c, count in enumerate(counts):
        feature = featureTemplate.format(target=target, metric='cdf', id='counts_{}'.format(c))
        features[feature] = count
      for e, edge in enumerate(edges):
        feature = featureTemplate.format(target=target, metric='cdf', id='edges_{}'.format(e))
        features[feature] = edge

    for target, peak in self.peaks.items():
      # print('啦啦啦啦啦啦啦啦啦啦啦啦啦啦啦啦啦啦啦啦 我是分界线1 啦啦啦啦啦啦啦啦啦啦啦啦啦啦啦啦啦啦啦啦')
      # pp.pprint(self.peaks)
      nBin = self.peaks[target]['nbin']
      period = self.peaks[target]['period']
      if 'groupWin' in peak.keys() and 'rangeWindow' in peak.keys():
        for g , group in enumerate(peak['groupWin']):
          ## prbExit
          # g is the group of the peaks probExist is the exist probability for this type of peak
          lenWin=min(len(peak['rangeWindow'][g]['bg']),len(peak['rangeWindow'][g]['end']))
          # ID = 'gp_{}_lenWin'.format(g)
          # feature = featureTemplate.format(target=target, metric='peak', id=ID)
          # features[feature] = lenWin

          # prbability if this peak exist
          prbExist = len(group['Ind'])/lenWin
          ID = 'gp_{}_probExist'.format(g)
          feature = featureTemplate.format(target=target, metric='peak', id=ID)
          features[feature] = prbExist

          ## IND
          #most probabble index
          if len(group['Ind']):
            modeInd = stats.mode(group['Ind'])[0][0]
          else:
            modeInd = 0
          ID = 'gp_{}_modeInd'.format(g)
          feature = featureTemplate.format(target=target, metric='peak', id=ID)
          features[feature] = modeInd
          # index distribution
          if peak['rangeWindow'][g]['end'][0]>peak['rangeWindow'][g]['bg'][0]:
            indBins=np.arange(peak['rangeWindow'][g]['end'][0]-peak['rangeWindow'][g]['bg'][0]-1)+1
          else:
            indBins=np.arange(peak['rangeWindow'][g]['end'][0]-peak['rangeWindow'][g]['bg'][0]-1+period)+1
          indCounts, _ = np.histogram(group['Ind'], bins=indBins, density=False)
          for c, count in enumerate(indCounts):
            feature = featureTemplate.format(target=target, metric='peak', id='gp_{}_ind {}'.format(g,c))
            features[feature] = count

          ## AMP
          #mean
          if len(group['Amp']):
            if np.isnan((group['Amp'][0])):
              print('nanan')
<<<<<<< HEAD
              print(np.mean(self._signalStorage[target]['original']))
              print(np.max(self._signalStorage[target]['original']))
              print(np.min(self._signalStorage[target]['original']))

              meanAmp=np.mean(self._signalStorage[target]['original'])
=======
              meanAmp = np.mean(self._signalStorage[target]['original'])
>>>>>>> df746fbd
            else:
              print(g)
              print('  ga', group['Amp'])
              print('  pe', prbExist)

<<<<<<< HEAD
              # meanAmp=rv_histogram(np.histogram(group['Amp'])).mean()
              meanAmp=np.mean(group['Amp'])

              print('  inside getfundamental mean', meanAmp)
=======
              meanAmp = rv_histogram(np.histogram(group['Amp'])).mean()
>>>>>>> df746fbd
            feature = featureTemplate.format(target=target, metric='peak', id='gp_{}_meanAmp'.format(g))
            features[feature] = meanAmp

          else:
            print(g)
            print('  No group found')
            meanAmp = np.mean(self._signalStorage[target]['original'])
            feature = featureTemplate.format(target=target, metric='peak', id='gp_{}_meanAmp'.format(g))
            features[feature] = meanAmp

          ##std
          if len(group['Amp'])>1:
            stdAmp = rv_histogram(np.histogram(group['Amp'])).std()
            feature = featureTemplate.format(target=target, metric='peak', id='gp_{}_stdAmp'.format(g))
            features[feature] = stdAmp
          else:
            stdAmp = 0
            feature = featureTemplate.format(target=target, metric='peak', id='gp_{}_stdAmp'.format(g))
            features[feature] = stdAmp

          if len(group['Amp']):
            if np.isnan((group['Amp'][0])):
              maxAmp=max(self._signalStorage[target]['original'])
              feature = featureTemplate.format(target=target, metric='peak', id='gp_{}_maxAmp'.format(g))
              features[feature] = maxAmp
              minAmp=min(self._signalStorage[target]['original'])
              feature = featureTemplate.format(target=target, metric='peak', id='gp_{}_minAmp'.format(g))
              features[feature] = minAmp
            else:
              maxAmp=max(group['Amp'])
              feature = featureTemplate.format(target=target, metric='peak', id='gp_{}_maxAmp'.format(g))
              features[feature] = maxAmp
              minAmp=min(group['Amp'])
              feature = featureTemplate.format(target=target, metric='peak', id='gp_{}_minAmp'.format(g))
              features[feature] = minAmp
            ## distribution on the Amp
            if np.isnan((group['Amp'][0])):
              ampCounts, _ = np.histogram([], range=(minAmp,maxAmp),density = False)
            else:
              ampCounts, _ = np.histogram(group['Amp'], bins = nBin,density = False)
            #retn=np.linspace(minAmp, maxAmp, num=nBin+1)
            for c, count in enumerate(ampCounts):
              feature = featureTemplate.format(target=target, metric='peak', id='gp_{}_amp {}'.format(g,c))
              features[feature] = count
          else:
            maxAmp=max(self._signalStorage[target]['original'])
            feature = featureTemplate.format(target=target, metric='peak', id='gp_{}_maxAmp'.format(g))
            features[feature] = maxAmp
            minAmp=min(self._signalStorage[target]['original'])
            feature = featureTemplate.format(target=target, metric='peak', id='gp_{}_minAmp'.format(g))
            features[feature] = minAmp
            ## distribution on the Amp
            ampCounts, _ = np.histogram(group['Amp'], bins = nBin,density = False)
            #retn=np.linspace(minAmp, maxAmp, num=nBin+1)
            for c, count in enumerate(ampCounts):
              feature = featureTemplate.format(target=target, metric='peak', id='gp_{}_amp {}'.format(g,c))
              features[feature] = count
    # for target, peak in self.items():
    # pp.pprint(features)

    return features

  def readFundamentalFeatures(self, features):
    # collect all the data
    fourier = collections.defaultdict(dict)
    arma = collections.defaultdict(dict)
    cdf = collections.defaultdict(dict)
    peak = collections.defaultdict(dict)
    for feature, val in features.items():
      target, metric, ID = feature.split('|')

      if metric == 'Fourier':
        if ID == 'fittingIntercept':
          fourier[target]['intercept'] = val
        else:
          period, wave = ID.split('_')
          period = float(period)
          if period not in fourier[target]:
            fourier[target][period] = {}
          fourier[target][period][wave] = val

      elif metric == 'arma':
        if ID == 'std':
          arma[target]['std'] = val
        elif ID.startswith('AR_'):
          p = int(ID[3:])
          if 'AR' not in arma[target]:
            arma[target]['AR'] = {}
          arma[target]['AR'][p] = val
        elif ID.startswith('MA_'):
          p = int(ID[3:])
          if 'MA' not in arma[target]:
            arma[target]['MA'] = {}
          arma[target]['MA'][p] = val

      elif metric == 'cdf':
        if ID.startswith('counts_'):
          c = int(ID.split('_')[1])
          if 'counts' not in cdf[target]:
            cdf[target]['counts'] = {}
          cdf[target]['counts'][c] = val
        elif ID.startswith('edges_'):
          e = int(ID.split('_')[1])
          if 'edges' not in cdf[target]:
            cdf[target]['edges'] = {}
          cdf[target]['edges'][e] = val

      elif metric == 'peak':
        _, group, realID = ID.split('_')
        if group not in peak[target]:
          peak[target][group] = {}
        if realID.startswith('amp'):
          c = int(realID.split(' ')[1])
          if 'ampCounts' not in peak[target][group]:
            peak[target][group]['ampCounts'] = {}
          peak[target][group]['ampCounts'][c] = val
        elif realID.startswith('ind'):
          c = int(realID.split(' ')[1])
          if 'indCounts' not in peak[target][group]:
            peak[target][group]['indCounts'] = {}
          peak[target][group]['indCounts'][c] = val
        else:
          peak[target][group][realID]=val

      else:
        raise KeyError('Unrecognized metric: "{}"'.format(metric))
      # print('debuggggggg')
      # pp.pprint(features)
      # print('debuggggggggg')
      # pp.pprint(peak)
    return {'fourier': fourier,
            'arma': arma,
            'cdf': cdf,
            'peak': peak}

  def setFundamentalFeatures(self, features):
    """
    opposite of getFundamentalFeatures, expects results as from readFundamentalFeatures
    """
    self._setFourierResults(features.get('fourier', {}))
    self._setArmaResults(features.get('arma', {}))
    self._setCDFResults(features.get('cdf', {}))
    self._setPeakResults(features.get('peak', {}))

    self.amITrained = True

  def _setFourierResults(self, paramDict):
    for target, info in paramDict.items():
      predict = np.ones(len(self.pivotParameterValues)) * info['intercept']
      params = {'coeffs': {}}
      for period, waves in info.items():
        if period == 'intercept':
          params[period] = waves
        else:
          # either A, B or C, p
          if 'sineAmp' in waves:
            A = waves['sineAmp']
            B = waves['cosineAmp']
            C, p = mathUtils.convertSinCosToSinPhase(A, B)
          else:
            C = waves['amplitude']
            p = waves['phase']
          params['coeffs'][period] = {}
          params['coeffs'][period]['amplitude'] = C
          params['coeffs'][period]['phase'] = p
          predict += C * np.sin(2.*np.pi / period * self.pivotParameterValues + p)
      params['periods'] = list(params['coeffs'].keys())
      self.fourierResults[target] = {'regression': params,
                                     'predict': predict}

  def _setArmaResults(self, paramDict):
    for target, info in paramDict.items():
      if 'AR' in info:
        AR_keys, AR_vals = zip(*list(info['AR'].items()))
        AR_keys, AR_vals = zip(*sorted(zip(AR_keys, AR_vals), key=lambda x:x[0]))
        AR_vals = np.asarray(AR_vals)
      else:
        AR_vals = np.array([])
      if 'MA' in info:
        MA_keys, MA_vals = zip(*list(info['MA'].items()))
        MA_keys, MA_vals = zip(*sorted(zip(MA_keys, MA_vals), key=lambda x:x[0]))
        MA_vals = np.asarray(MA_vals)
      else:
        MA_vals = np.array([])
      sigma = info['std']
      result = armaResultsProxy(AR_vals, MA_vals, sigma)
      self.armaResult[target] = result

  def _setCDFResults(self, paramDict):
    for target, info in paramDict.items():
      # counts
      cs = list(info['counts'].items())
      c_idx, c_vals = zip(*sorted(cs, key=lambda x: x[0]))
      c_vals = np.asarray(c_vals)
      ## renormalize counts
      counts = c_vals / float(c_vals.sum())
      # edges
      es = list(info['edges'].items())
      e_idx, e_vals = zip(*sorted(es, key=lambda x: x[0]))
      histogram = (counts, e_vals)
      dist = stats.rv_histogram(histogram)
      self._trainingCDF[target] = (dist, histogram)

  def _setPeakResults(self, paramDict):
    for target, info in paramDict.items():
      groupWin=[]
      for g, groupInfo in info.items():
        g = int(g)
        lenWin=min(len(self.peaks[target]['rangeWindow'][g]['bg']),len(self.peaks[target]['rangeWindow'][g]['end']))
        groupWin.append({})

        lsCs=list(groupInfo['ampCounts'].items())
        _, hisCs = zip(*sorted(lsCs, key=lambda x: x[0]))
        ampHisCs = np.asarray(hisCs)
        maxAmp=groupInfo['maxAmp']
        minAmp=groupInfo['minAmp']
        probExist=groupInfo['probExist']

        if maxAmp>minAmp:
          ampHisEg=np.linspace(minAmp, maxAmp, num=len(ampHisCs)+1)
        # print('dshflshfahlfhalhflasfhi',ampHisCs)
          histogram = (ampHisCs, ampHisEg)
          dist = stats.rv_histogram(histogram)
          ampLocal=dist.rvs(size=int(round(probExist*lenWin))).tolist()
        else:
          histogram = None
          ampLocal = [maxAmp]*int(round(probExist*lenWin))

        lsIndCs = list(groupInfo['indCounts'].items())
        _, hisIndCs = zip(*sorted(lsIndCs, key=lambda x: x[0]))
        indHisCs = np.asarray(hisIndCs)
        histogramInd = (indHisCs, np.arange(len(indHisCs)+1)+1)

        distInd = stats.rv_histogram(histogramInd)
        indLocal=distInd.rvs(size=int(probExist*lenWin)).tolist()
        for indexOfIndex,valueOfIndex in enumerate(indLocal):
          valueOfIndex=int(valueOfIndex)
          indLocal[indexOfIndex]=valueOfIndex
        print('we are inside arma set peak results his',g,histogram)
        print('pb',int(probExist*lenWin))
        print('we are inside arma set peak results ind',g,indLocal)
        print('we are inside arma set peak results amp',g,ampLocal)
        groupWin[g]['Ind']=indLocal
        groupWin[g]['Amp']=ampLocal
      self.peaks[target]['groupWin']=groupWin

  def getGlobalRomSegmentSettings(self, trainingDict, divisions):
    """
      Allows the ROM to perform some analysis before segmenting.
      Note this is called on the GLOBAL templateROM from the ROMcollection, NOT on the LOCAL subsegment ROMs!
      @ In, trainingDict, dict, data for training, full and unsegmented
      @ In, divisions, tuple, (division slice indices, unclustered spaces)
      @ Out, settings, object, arbitrary information about ROM clustering settings
      @ Out, trainingDict, dict, adjusted training data (possibly unchanged)
    """
    trainingDict = copy.deepcopy(trainingDict) # otherwise we destructively tamper with the input data object
    settings = {}
    targets = list(self.fourierParams.keys())

    # set up for input CDF preservation on a global scale
    if self.preserveInputCDF:
      inputDists = {}
      for target in targets:
        if target == self.pivotParameterID:
          continue
        targetVals = trainingDict[target][0]
        inputDists[target] = mathUtils.trainEmpiricalFunction(targetVals, minBins=self._minBins)
      settings['input CDFs'] = inputDists
    # do global Fourier analysis on combined signal for all periods longer than the segment
    if self.fourierParams:
      # determine the Nyquist length for the clustered params
      slicers = divisions[0]
      pivotValues = trainingDict[self.pivotParameterID][0]
      # use the first segment as typical of all of them, NOTE might be bad assumption
      delta = pivotValues[slicers[0][-1]] - pivotValues[slicers[0][0]]
      # any Fourier longer than the delta should be trained a priori, leaving the reaminder
      #    to be specific to individual ROMs
      full = {}      # train these periods on the full series
      segment = {}   # train these periods on the segments individually
      for target in targets:
        if target == self.pivotParameterID:
          continue
        # only do separation for targets for whom there's a Fourier request
        if target in self.fourierParams:
          # NOTE: assuming training on only one history!
          targetVals = trainingDict[target][0]
          # if zero filtering in play, set the masks now
          ## TODO I'm not particularly happy with having to remember to do this; can we automate it more?
          zeroFiltering = target == self.zeroFilterTarget
          if zeroFiltering:
            self.notZeroFilterMask = self._trainZeroRemoval(targetVals, tol=self.zeroFilterTol) # where zeros are not
            self.zeroFilterMask = np.logical_not(self.notZeroFilterMask) # where zeroes are
          periods = np.asarray(self.fourierParams[target])
          full = periods[periods > delta]
          segment[target] = periods[np.logical_not(periods > delta)]
          if len(full):
            # train Fourier on longer periods
            self.fourierResults[target] = self._trainFourier(pivotValues,
                                                             full,
                                                             targetVals,
                                                             zeroFilter=zeroFiltering)
            # remove longer signal from training data
            signal = self.fourierResults[target]['predict']
            targetVals -= signal
            trainingDict[target][0] = targetVals
      # store the segment-based periods in the settings to return
      settings['segment Fourier periods'] = segment
      settings['long Fourier signal'] = self.fourierResults
    return settings, trainingDict

  def parametrizeGlobalRomFeatures(self, featureDict):
    t = 'GLOBAL_{target}|{metric}|{ID}'
    params = {}
    ## TODO FIXME duplicated code with getFundamentalFeatures! Extract for commonality!
    # CDF
    cdf = featureDict.get('input CDFs', None)
    if cdf:
      for target, (rvs, (counts, edges)) in cdf.items():
        for c, count in enumerate(counts):
          params[t.format(target=target, metric='cdf', ID='counts_{}'.format(c))] = count
        for e, edge in enumerate(edges):
          params[t.format(target=target, metric='cdf', ID='edges_{}'.format(e))] = edge
    # long Fourier
    fourier = featureDict.get('long Fourier signal', None)
    if fourier:
      for target, info in fourier.items():
        feature = t.format(target=target, metric='Fourier', ID='fittingIntercept')
        params[feature] = info['regression']['intercept']
        coeffMap = info['regression']['coeffs']
        for period, wave in coeffMap.items():
          amp = wave['amplitude']
          phase = wave['phase']
          sinAmp = amp * np.cos(phase)
          cosAmp = amp * np.sin(phase)
          ID = '{}_{}'.format(period, 'sineAmp')
          feature = t.format(target=target, metric='Fourier', ID=ID)
          params[feature] = sinAmp
          ID = '{}_{}'.format(period, 'cosineAmp')
          feature = t.format(target=target, metric='Fourier', ID=ID)
          params[feature] = cosAmp
    return params

  def setGlobalRomFeatures(self, params, pivotValues):
    results = {}
    # TODO FIXME duplicate algorithm with readFundamentalFeatures!!
    cdf = collections.defaultdict(dict)
    fourier = collections.defaultdict(dict)
    for key, val in params.items():
      assert key.startswith('GLOBAL_')
      target, metric, ID = key[7:].split('|')

      if metric == 'cdf':
        if ID.startswith('counts_'):
          c = int(ID.split('_')[1])
          if 'counts' not in cdf[target]:
            cdf[target]['counts'] = {}
          cdf[target]['counts'][c] = val
        elif ID.startswith('edges_'):
          e = int(ID.split('_')[1])
          if 'edges' not in cdf[target]:
            cdf[target]['edges'] = {}
          cdf[target]['edges'][e] = val

      elif metric == 'Fourier':
        if ID == 'fittingIntercept':
          fourier[target]['intercept'] = val
        else:
          period, wave = ID.split('_')
          period = float(period)
          if period not in fourier[target]:
            fourier[target][period] = {}
          fourier[target][period][wave] = val

    # TODO FIXME duplicate algorithm with setFundamentalFeatures!
    # fourier
    if fourier:
      results['long Fourier signal'] = {}
    for target, info in fourier.items():
      predict = np.ones(len(pivotValues)) * info['intercept']
      fparams = {'coeffs': {}}
      for period, waves in info.items():
        if period == 'intercept':
          fparams[period] = waves
        else:
          # either A, B or C, p
          if 'sineAmp' in waves:
            A = waves['sineAmp']
            B = waves['cosineAmp']
            C, p = mathUtils.convertSinCosToSinPhase(A, B)
          else:
            C = waves['amplitude']
            p = waves['phase']
          fparams['coeffs'][period] = {}
          fparams['coeffs'][period]['amplitude'] = C
          fparams['coeffs'][period]['phase'] = p
          predict += C * np.sin(2.*np.pi / period * pivotValues + p)
      fparams['periods'] = list(fparams['coeffs'].keys())
      results['long Fourier signal'][target] = {'regression': fparams,
                                                'predict': predict}

    # cdf
    if cdf:
      results['input CDFs'] = {}
    for target, info in cdf.items():
      # counts
      cs = list(info['counts'].items())
      c_idx, c_vals = zip(*sorted(cs, key=lambda x: x[0]))
      c_vals = np.asarray(c_vals)
      ## renormalize counts
      counts = c_vals / float(c_vals.sum())
      # edges
      es = list(info['edges'].items())
      e_idx, e_vals = zip(*sorted(es, key=lambda x: x[0]))
      histogram = (counts, e_vals)
      dist = stats.rv_histogram(histogram)
      results['input CDFs'][target] = (dist, histogram)
    return results

  def adjustLocalRomSegment(self, settings):
    """
      Adjusts this ROM to account for it being a segment as a part of a larger ROM collection.
      Call this before training the subspace segment ROMs
      Note this is called on the LOCAL subsegment ROMs, NOT on the GLOBAL templateROM from the ROMcollection!
      @ In, settings, object, arbitrary information about ROM clustering settings from getGlobalRomSegmentSettings
      @ Out, None
    """
    # some Fourier periods have already been handled, so reset the ones that actually are needed
    newFourier = settings.get('segment Fourier periods', None)
    if newFourier is not None:
      for target in list(self.fourierParams.keys()):
        periods = newFourier.get(target, [])
        # if any sub-segment Fourier remaining, send it through
        if len(periods):
          self.fourierParams[target] = periods
        else:
          # otherwise, remove target from fourierParams so no Fourier is applied
          self.fourierParams.pop(target,None)
    # disable CDF preservation on subclusters
    ## Note that this might be a good candidate for a user option someday,
    ## but right now we can't imagine a use case that would turn it on
    self.preserveInputCDF = False

  def finalizeLocalRomSegmentEvaluation(self, settings, evaluation, picker):
    """
      Allows global settings in "settings" to affect a LOCAL evaluation of a LOCAL ROM
      Note this is called on the LOCAL subsegment ROM and not the GLOBAL templateROM.
      @ In, settings, dict, as from getGlobalRomSegmentSettings
      @ In, evaluation, dict, preliminary evaluation from the local segment ROM as {target: [values]}
      @ In, picker, slice, indexer for data range of this segment
      @ Out, evaluation, dict, {target: np.ndarray} adjusted global evaluation
    """
    # add back in Fourier
    if 'long Fourier signal' in settings:
      for target, signal in settings['long Fourier signal'].items():
        sig = signal['predict'][picker]
        evaluation[target][picker] += sig
    return evaluation

  def finalizeGlobalRomSegmentEvaluation(self, settings, evaluation, weights=None):
    """
      Allows any global settings to be applied to the signal collected by the ROMCollection instance.
      Note this is called on the GLOBAL templateROM from the ROMcollection, NOT on the LOCAL supspace segment ROMs!
      @ In, settings, dict, as from getGlobalRomSegmentSettings
      @ In, evaluation, dict, {target: np.ndarray} evaluated full (global) signal from ROMCollection
      @ In, weights, np.array(float), optional, if included then gives weight to histories for CDF preservation
      @ Out, evaluation, dict, {target: np.ndarray} adjusted global evaluation
    """
    # backtransform signal
    ## how nicely does this play with zerofiltering?
    if self.preserveInputCDF:
      for target, dist in settings['input CDFs'].items():
        evaluation[target] = self._transformThroughInputCDF(evaluation[target], dist, weights)
    return evaluation

  ### Peak Picker ###
  def _peakPicker(self,signal,low):
    """
      Peak picker, this method find the local maxima index inside the signal by comparing the
      neighboring values. Threshold of peaks is required to output the height of each peak.
      @ In, signal, np.array(float), signal to transform
      @ In, low, float, required height of peaks.
      @ Out, peaks, np.array, indices of peaks in x that satisfy all given conditions
      @ Out, heights, np.array, boolean mask where is the residual signal
    """
    peaks, properties = find_peaks(signal, height=low)
    heights = properties['peak_heights']
    return peaks, heights

  def rangeWindow(self,windowDict):
    """
      Collect the window index in to groups and store the information in dictionariy for each target
      @ In, windowDict, dict, dictionary for specefic target peaks
      @ Out, rangeWindow, list, list of dictionaries which store the window index for each target
    """
    rangeWindow = []
    windowType = len(windowDict['windows'])
    windows = windowDict['windows']
    period = windowDict['period']
    for i in range(windowType):
      windowRange={}
      bgP=(windows[i]['window'][0]-1)%period
      endP=(windows[i]['window'][1]+2)%period
      timeInd=np.arange(len(self.pivotParameterValues))
      bgPInd  = np.where(timeInd%period==bgP )[0].tolist()
      endPInd = np.where(timeInd%period==endP)[0].tolist()
      if bgPInd[0]>endPInd[0]:
        tail=endPInd[0]
        endPInd.pop(0)
        endPInd.append(tail)
      windowRange['bg']=bgPInd
      windowRange['end']=endPInd
      rangeWindow.append(windowRange)
    return rangeWindow

  def _peakGroupWindow(self,signal,windowDict):
    """
      Collect the peak information in to groups, define the residual signal.
      Including the index and amplitude of each peak found in the window.
      @ In, signal, np.array(float), signal to transform
      @ In, windowDict, dict, dictionary for specefic target peaks
      @ Out, groupWin, list, list of dictionaries which store the peak information
      @ Out, maskPeakRes, np.array, boolean mask where is the residual signal
    """
    groupWin = []
    maskPeakRes = np.ones(len(signal), dtype=bool)
    rangeWindow = self.rangeWindow(windowDict)
    low = windowDict['threshold']
    windows = windowDict['windows']
    period = windowDict['period']
    for i in range(len(windowDict['windows'])):
      bg  = rangeWindow[i]['bg']
      end = rangeWindow[i]['end']
      peakInfo   = {}
      indLocal   = []
      ampLocal   = []
      for j in range(min(len(bg), len(end))):
        ##FIXME this might ignore one window, because the amount of the
        # staring points and the ending points might be different here,
        # we choose the shorter one to make sure each window is complete.
        # Future developer can extend the head and tail of the signal to
        # include all the posible windows
        bgLocal = bg[j]
        endLocal = end[j]
        if bgLocal<endLocal:
          peak, height = self._peakPicker(signal[bgLocal:endLocal], low=low)
        else:
          peak, height = self._peakPicker(np.concatenate([signal[bgLocal:], signal[:endLocal]]), low=low)
        if len(peak) == 1:
          indLocal.append(int(peak))
          ampLocal.append(float(height))
          maskBg=int((int(peak)+bgLocal-int(np.floor(windows[i]['width']/2)))%len(self.pivotParameterValues))
          maskEnd=int((int(peak)+bgLocal+int(np.ceil(windows[i]['width']/2)))%len(self.pivotParameterValues))
          if maskBg>maskEnd:
            maskPeakRes[maskBg:] = False
            maskPeakRes[:maskEnd] = False
          else:
            maskPeakRes[maskBg:maskEnd] = False
        elif len(peak) > 1:
          indLocal.append(int(peak[np.argmax(height)]))
          ampLocal.append(float(height[np.argmax(height)]))
          maskBg=int((int(peak[np.argmax(height)])+bgLocal-int(np.floor(windows[i]['width']/2)))%len(self.pivotParameterValues))
          maskEnd=int((int(peak[np.argmax(height)])+bgLocal+int(np.ceil(windows[i]['width']/2)))%len(self.pivotParameterValues))
          if maskBg>maskEnd:
            maskPeakRes[maskBg:] = False
            maskPeakRes[:maskEnd] = False
          else:
            maskPeakRes[maskBg:maskEnd] = False

      peakInfo['Ind'] = indLocal
      peakInfo['Amp'] = ampLocal
      groupWin.append(peakInfo)
    return groupWin , maskPeakRes

  def _transformBackPeaks(self,signal,windowDict):
    """
      Transforms a signal by regenerate the peaks signal
      @ In, signal, np.array(float), signal to transform
      @ In, windowDict, dict, dictionary for specefic target peaks
      @ Out, signal, np.array(float), new signal after transformation
    """
    groupWin = windowDict['groupWin']
    windows  = windowDict['windows']
    rangeWindow=self.rangeWindow(windowDict)
    for i in range(len(windowDict['windows'])):
      prbExist = len(groupWin[i]['Ind'])/len(rangeWindow[i]['bg'])
      # (amount of peaks that collected in the windows)/(the amount of windows)
      # this is the probability to check if we should add a peak in each type of window
      histAmp = np.histogram(groupWin[i]['Amp'])
      # generate the distribution of the amplitude for this type of peak
      histInd = np.histogram(groupWin[i]['Ind'])
      # generate the distribution of the position( relative index) in the window
      for j in range(min(len(rangeWindow[i]['bg']),len(rangeWindow[i]['end']))):
        # the length of the starting points and ending points might be different
        bgLocal = rangeWindow[i]['bg'][j]
        # choose the starting index for specific window
        exist = np.random.choice(2, 1, p=[1-prbExist,prbExist])
        # generate 1 or 0 base on the prbExist
        if exist == 1:
          Amp = rv_histogram(histAmp).rvs()
          Ind = int(rv_histogram(histInd).rvs())
          # generate the amplitude and the relative position base on the distribution
          SigIndOrg = bgLocal+Ind
          #signalOrg can be longer than the segment length
          SigInd = int(SigIndOrg%len(self.pivotParameterValues))
          signal[SigInd] = Amp
          # replace the signal with peak in this window
          maskBg = SigInd-int(np.floor(windows[i]['width']/2))
          ## peaks begin index can be negative end index can be more than the length of the segments
          maskEnd = SigInd+int(np.ceil(windows[i]['width']/2))
          bgValue = signal[maskBg-1]
          endVaue = signal[int((maskEnd+1)%len(self.pivotParameterValues))]
          # valueBg=np.interp(range(maskBg,SigInd), [maskBg-1,SigInd], [bgValue,  Amp])
          # valueEnd=np.interp(range(SigInd+1,maskEnd+1), [SigInd,maskEnd+1],   [Amp,endVaue])
          valuePeak=np.interp(range(maskBg,maskEnd+1), [maskBg-1,SigInd,maskEnd+1],   [bgValue,Amp,endVaue])
          maskBg=int(maskBg%len(self.pivotParameterValues))
          maskEnd=int(maskEnd%len(self.pivotParameterValues))
          # maskbg and end now can be used as index in segment
          # replace the signal inside the width of this peak by interpolation
          if maskEnd > maskBg:
            signal[maskBg:maskEnd+1]=valuePeak
          else:
            localTailInd=list(range(maskBg, int(len(self.pivotParameterValues))))
            localHeadInd=list(range(0, maskEnd+1))
            actPeakInd=localTailInd+localHeadInd
            for idd, ind in enumerate(actPeakInd):
              signal[ind]=valuePeak[idd]
      return signal

  ### ESSENTIALLY UNUSED ###
  def _localNormalizeData(self,values,names,feat):
    """
      Overwrites default normalization procedure, since we do not desire normalization in this implementation.
      @ In, values, unused
      @ In, names, unused
      @ In, feat, feature to normalize
      @ Out, None
    """
    self.muAndSigmaFeatures[feat] = (0.0,1.0)

  def __confidenceLocal__(self,featureVals):
    """
      This method is currently not needed for ARMA
    """
    pass

  def __resetLocal__(self,featureVals):
    """
      After this method the ROM should be described only by the initial parameter settings
      Currently not implemented for ARMA
    """
    pass

  def __returnInitialParametersLocal__(self):
    """
      there are no possible default parameters to report
    """
    localInitParam = {}
    return localInitParam

  def __returnCurrentSettingLocal__(self):
    """
      override this method to pass the set of parameters of the ROM that can change during simulation
      Currently not implemented for ARMA
    """
    pass

  def setEngine(self,eng,seed=None,count=None):
    """
     Set up the random engine for arma
     @ In, eng, instance, random number generator
     @ In, seed, int, optional, the seed, if None then use the global seed from ARMA
     @ In, count, int, optional, advances the state of the generator, if None then use the current ARMA.randomEng count
     @ Out, None
    """
    if seed is None:
      seed=self.seed
    seed=abs(seed)
    eng.seed(seed)
    if count is None:
      count=self.randomEng.get_rng_state()
    eng.forward_seed(count)
    self.randomEng=eng



#
#
#
#
# Dummy class for replacing a statsmodels ARMAResults with a surrogate.
class armaResultsProxy:
  def __init__(self, arparams, maparams, sigma):
    self.arparams = np.atleast_1d(arparams)
    self.maparams = np.atleast_1d(maparams)
    self.sigma2 = sigma**2<|MERGE_RESOLUTION|>--- conflicted
+++ resolved
@@ -1332,28 +1332,11 @@
           if len(group['Amp']):
             if np.isnan((group['Amp'][0])):
               print('nanan')
-<<<<<<< HEAD
-              print(np.mean(self._signalStorage[target]['original']))
-              print(np.max(self._signalStorage[target]['original']))
-              print(np.min(self._signalStorage[target]['original']))
-
-              meanAmp=np.mean(self._signalStorage[target]['original'])
-=======
               meanAmp = np.mean(self._signalStorage[target]['original'])
->>>>>>> df746fbd
             else:
-              print(g)
-              print('  ga', group['Amp'])
-              print('  pe', prbExist)
-
-<<<<<<< HEAD
               # meanAmp=rv_histogram(np.histogram(group['Amp'])).mean()
               meanAmp=np.mean(group['Amp'])
 
-              print('  inside getfundamental mean', meanAmp)
-=======
-              meanAmp = rv_histogram(np.histogram(group['Amp'])).mean()
->>>>>>> df746fbd
             feature = featureTemplate.format(target=target, metric='peak', id='gp_{}_meanAmp'.format(g))
             features[feature] = meanAmp
 
