--- conflicted
+++ resolved
@@ -1138,16 +1138,9 @@
     data = data.transpose()
     headers = globalInterp['headers']
     params = dict((headers[d], data[d]) for d in range(len(data)))
-<<<<<<< HEAD
-    # print('DEBUGG pivot??')
-    # print(exampleModel._templateROM.pivotParameterID)
-    # print(exampleModel._templateROM.pivotParameterValues)
-    pivotValues = trainingDict[exampleModel._templateROM.pivotParameterID][indexNOPE] # FIXME pass through everything??
-=======
     # TODO assuming histories!
     pivotID = exampleModel._templateROM.pivotParameterID
     pivotValues = trainingDict[pivotID][0] # FIXME assumes pivot is the same for each year # FIXME dimensionality?
->>>>>>> ed210be5
     params = exampleModel._roms[0].setGlobalRomFeatures(params, pivotValues)
     newModel._romGlobalAdjustments = params
     # finish training by clustering
