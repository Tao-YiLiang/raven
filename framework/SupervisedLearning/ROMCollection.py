# Copyright 2017 Battelle Energy Alliance, LLC
#
# Licensed under the Apache License, Version 2.0 (the "License");
# you may not use this file except in compliance with the License.
# You may obtain a copy of the License at
#
# http://www.apache.org/licenses/LICENSE-2.0
#
# Unless required by applicable law or agreed to in writing, software
# distributed under the License is distributed on an "AS IS" BASIS,
# WITHOUT WARRANTIES OR CONDITIONS OF ANY KIND, either express or implied.
# See the License for the specific language governing permissions and
# limitations under the License.
"""
  Created on January 10, 2019

  @author: talbpaul
  Container to handle ROMs that are made of many sub-roms
"""
# standard libraries
from __future__ import division, print_function, absolute_import
import copy
import warnings
from collections import defaultdict, OrderedDict
import pprint

# external libraries
import abc
import numpy as np
import pandas as pd
from scipy.interpolate import interp1d
# internal libraries
from utils import utils, mathUtils, xmlUtils, randomUtils
from .SupervisedLearning import supervisedLearning
# import pickle as pk # TODO remove me!
import os
warnings.simplefilter('default', DeprecationWarning)


#
#
#
#
class Collection(supervisedLearning):
  """
    A container that handles collections of ROMs in a particular way.
  """
  def __init__(self, messageHandler, **kwargs):
    """
      Constructor.
      @ In, messageHandler, MesageHandler.MessageHandler, message tracker
      @ In, kwargs, dict, options and initialization settings (from XML)
      @ Out, None
    """
    supervisedLearning.__init__(self, messageHandler, **kwargs)
    self.printTag = 'ROM Collection'              # message printing appearance
    self._romName = kwargs.get('name', 'unnamed') # name of the requested ROM
    self._templateROM = kwargs['modelInstance']   # example of a ROM that will be used in this grouping, set by setTemplateROM
    self._roms = []                               # ROMs that belong to this grouping.
    self._romInitAdditionalParams = {}            # used for deserialization, empty by default

  def __getstate__(self):
    """
      Customizes the serialization of this class.
      @ In, None
      @ Out, d, dict, dictionary with class members
    """
    # construct a list of unpicklable entties and exclude them from pickling
    ## nope = ['_divisionClassifier', '_assembledObjects']
    nope = ['_assembledObjects']
    # base class
    d = supervisedLearning.__getstate__(self)
    # additional
    for n in nope:
      d.pop(n, None)
    return d

  @abc.abstractmethod
  def train(self, tdict):
    """
      Trains the SVL and its supporting SVLs. Overwrites base class behavior due to special clustering needs.
      @ In, trainDict, dict, dicitonary with training data
      @ Out, None
    """
    pass

  @abc.abstractmethod
  def evaluate(self, edict):
    """
      Method to evaluate a point or set of points via surrogate.
      Overwritten for special needs in this ROM
      @ In, edict, dict, evaluation dictionary
      @ Out, evaluate, np.array, evaluated points
    """
    pass

  # dummy methods that are required by SVL and not generally used
  def __confidenceLocal__(self, featureVals):
    """
      This should return an estimation of the quality of the prediction.
      This could be distance or probability or anything else, the type needs to be declared in the variable cls.qualityEstType
      @ In, featureVals, 2-D numpy array , [n_samples,n_features]
      @ Out, __confidenceLocal__, float, the confidence
    """
    pass

  def __resetLocal__(self):
    """
      Reset ROM. After this method the ROM should be described only by the initial parameter settings
      @ In, None
      @ Out, None
    """
    pass

  def __returnCurrentSettingLocal__(self):
    """
      Returns a dictionary with the parameters and their current values
      @ In, None
      @ Out, params, dict, dictionary of parameter names and current values
    """
    return {}

  def __returnInitialParametersLocal__(self):
    """
      Returns a dictionary with the parameters and their initial values
      @ In, None
      @ Out, params, dict,  dictionary of parameter names and initial values
    """
    return {}

  # Are private-ish so should not be called directly, so we don't implement them, as they don't fit the collection.
  def __evaluateLocal__(self, featureVals):
    """
      @ In,  featureVals, np.array, 2-D numpy array [n_samples,n_features]
      @ Out, targetVals , np.array, 1-D numpy array [n_samples]
    """
    pass

  def __trainLocal__(self, featureVals, targetVals):
    """
      Perform training on samples in featureVals with responses y.
      For an one-class model, +1 or -1 is returned.
      @ In, featureVals, {array-like, sparse matrix}, shape=[n_samples, n_features],
        an array of input feature values
      @ Out, targetVals, array, shape = [n_samples], an array of output target
        associated with the corresponding points in featureVals
    """
    pass

#
#
#
#
class Segments(Collection):
  """
    A container that handles ROMs that are segmented along some set of indices
  """
  ########################
  # CONSTRUCTION METHODS #
  ########################
  def __init__(self, messageHandler, **kwargs):
    """
      Constructor.
      @ In, messageHandler, MesageHandler.MessageHandler, message tracker
      @ In, kwargs, dict, options and initialization settings (from XML)
      @ Out, None
    """
    Collection.__init__(self, messageHandler, **kwargs)
    self.printTag = 'Segmented ROM'
    self._divisionInstructions = {}    # which parameters are clustered, and how, and how much?
    self._divisionMetrics = None       # requested metrics to apply; if None, implies everything we know about
    self._divisionInfo = {}            # data that should persist across methods
    self._divisionPivotShift = {}      # whether and how to normalize/shift subspaces
    self._indexValues = {}             # original index values, by index
    self.divisions = None              # trained subdomain division information
    # allow some ROM training to happen globally, seperate from individual segment training
    ## see design note for Clusters
    self._romGlobalAdjustments = None  # global ROM settings, provided by the templateROM before clustering

    # set up segmentation
    # get input specifications from inputParams
    inputSpecs = kwargs['paramInput'].findFirst('Segment')
    # initialize settings
    divisionMode = {}
    for node in inputSpecs.subparts:
      if node.name == 'subspace':
        subspace = node.value
        # check for duplicate definition
        if subspace in divisionMode.keys():
          self.raiseAWarning('Subspace was defined multiple times for "{}"! Using the first.'.format(subspace))
          continue
        # check correct arguments are given
        if 'divisions' in node.parameterValues and 'pivotLength' in node.parameterValues:
          self.raiseAnError(IOError, 'Cannot provide both \'pivotLength\' and \'divisions\' for subspace "{}"!'.format(subspace))
        if 'divisions' not in node.parameterValues and 'pivotLength' not in node.parameterValues:
          self.raiseAnError(IOError, 'Must provide either \'pivotLength\' or \'divisions\' for subspace "{}"!'.format(subspace))
        # determine segmentation type
        if 'divisions' in node.parameterValues:
          # splitting a particular number of times (or "divisions")
          mode = 'split'
          key = 'divisions'
        elif 'pivotLength' in node.parameterValues:
          # splitting by pivot parameter values
          mode = 'value'
          key = 'pivotLength'
        divisionMode[subspace] = (mode, node.parameterValues[key])
        # standardize pivot param?
        if 'shift' in node.parameterValues:
          shift = node.parameterValues['shift'].strip().lower()
          # check value given makes sense (either "zero" or "first")
          acceptable = ['zero', 'first']
          if shift not in [None] + acceptable:
            self.raiseAnError(IOError, 'If <subspace> "shift" is specificed, it must be one of {}; got "{}".'.format(acceptable, shift))
          self._divisionPivotShift[subspace] = shift
        else:
          self._divisionPivotShift[subspace] = None
    self._divisionInstructions = divisionMode
    if len(self._divisionInstructions) > 1:
      self.raiseAnError(NotImplementedError, 'Segmented ROMs do not yet handle multiple subspaces!')

  ###############
  # RUN METHODS #
  ###############
  def setAdditionalParams(self, params):
    """
      Stores (and later passes through) additional parameters to the sub-roms
      @ In, params, dict, parameters to set, dependent on ROM
      @ Out, None
    """
    Collection.setAdditionalParams(self, params)
    for rom in self._roms + [self._templateROM]:
      rom.setAdditionalParams(params)

  def train(self, tdict, skipAssembly=False):
    """
      Trains the SVL and its supporting SVLs. Overwrites base class behavior due to special clustering needs.
      @ In, trainDict, dict, dicitonary with training data
      @ In, skipAssembly, bool, optional, if True then don't assemble objects from assembler (was handled externally, probably)
      @ Out, None
    """
    # read in assembled objects, if any
    if not skipAssembly:
      self.readAssembledObjects()
    # subdivide space
    divisions = self._subdivideDomain(self._divisionInstructions, tdict)
    self.divisions = divisions
    self._divisionInfo['delimiters'] = divisions[0] + divisions[1]
    # allow ROM to handle some global training
    self._romGlobalAdjustments, newTrainingDict = self._templateROM.getGlobalRomSegmentSettings(tdict, divisions)
    # train segments
    self._trainBySegments(divisions, newTrainingDict)
    self.amITrained = True
    self._templateROM.amITrained = True

  def evaluate(self, edict):
    """
      Method to evaluate a point or set of points via surrogate.
      Overwritten for special needs in this ROM
      @ In, edict, dict, evaluation dictionary
      @ Out, result, np.array, evaluated points
    """
    result = self._evaluateBySegments(edict)
    # allow each segment ROM to modify signal based on global training settings
    for s, segment in enumerate(self._getSequentialRoms()):
      delim = self._divisionInfo['delimiters'][s]
      picker = slice(delim[0], delim[-1] + 1)
      result = segment.finalizeLocalRomSegmentEvaluation(self._romGlobalAdjustments, result, picker)
    result = self._templateROM.finalizeGlobalRomSegmentEvaluation(self._romGlobalAdjustments, result)
    return result

  def writePointwiseData(self, writeTo):
    """
      Writes pointwise data about this ROM to the data object.
      @ In, writeTo, DataObject, data structure into which data should be written
      @ Out, None
    """
    rlz = self._writeSegmentsRealization(writeTo)
    writeTo.addRealization(rlz)

  def writeXML(self, writeTo, targets=None, skip=None):
    """
      Write out ARMA information
      @ In, writeTo, xmlUtils.StaticXmlElement, entity to write to
      @ In, targets, list, optional, unused
      @ In, skip, list, optional, unused
      @ Out, None
    """
    # write global information
    newNode = xmlUtils.StaticXmlElement('GlobalROM', attrib={'segment':'all'})
    self._templateROM.writeXML(newNode, targets, skip)
    writeTo.getRoot().append(newNode.getRoot())
    # write subrom information
    for i, rom in enumerate(self._roms):
      newNode = xmlUtils.StaticXmlElement('SegmentROM', attrib={'segment':str(i)})
      rom.writeXML(newNode, targets, skip)
      writeTo.getRoot().append(newNode.getRoot())

  ###################
  # UTILITY METHODS #
  ###################
  #This is the place have debugg file
  def _evaluateBySegments(self, evaluationDict):
    """
      Evaluate ROM by evaluating its segments
      @ In, evaluationDict, dict, realization to evaluate
      @ Out, result, dict, dictionary of results
    """
    # slicing tool; this means grab everything in a dimension. We use it several times.
    allSlice = slice(None, None, None)
    # TODO assuming only subspace is pivot param
    pivotID = self._templateROM.pivotParameterID
    lastEntry = self._divisionInfo['historyLength']
    result = {}
    nextEntry = 0  # index to fill next data set into
    self.raiseADebug('Sampling from {} segments ...'.format(len(self._roms)))
    roms = self._getSequentialRoms()
    for r, rom in enumerate(roms):
      self.raiseADebug('Evaluating ROM segment', r)
      subResults = rom.evaluate(evaluationDict)
      # year = getattr(self, 'DEBUGGYEAR', 0)
      #This is the place have debugg file
      # os.system('mv signal_bases.csv year_{}_segment_{}_signals.csv'.format(year,r))
      # NOTE the pivot values for subResults will be wrong (shifted) if shifting is used in training
      ## however, we will set the pivotID values all at once after all results are gathered, so it's okay.
      # build "results" structure if not already done -> easier to do once we gather the first sample
      if not result:
        # check if we're working with any ND data
        indexMap = subResults.pop('_indexMap', {})
        # build a list of the dimensional variables (the indexes)
        dimensionVars = set([pivotID])
        # construct a np zeros placeholder for each target, of the approprate shape
        for target, values in subResults.items():
          dims = indexMap.get(target, None)
          # if no ND, then just use the history length
          if dims is None:
            result[target] = np.zeros(lastEntry)
            pivotIndex = 0
          else:
            dimensionVars.update(set(dims))
            # build a tuple of dimensional lengths
            lens = list(values.shape)
            # record the location of the pivot index for future use
            pivotIndex = dims.index(pivotID)
            # final history dimensionality should be nominal ND dims EXCEPT for the
            #    pivot parameter, along which we are concatenating
            lens[pivotIndex] = lastEntry
            result[target] = np.zeros(lens)

      # place subresult into overall result # TODO this assumes consistent history length! True for ARMA at least.
      entries = len(subResults[pivotID])
      # There's a problem here, if using Clustering; the residual shorter-length element at the end might be represented
      #   by a ROM that expects to deliver the full signal.  TODO this should be handled in a better way,
      #   but for now we can truncate the signal to the length needed
      for target, values in subResults.items():
        # skip the pivotID
        if target in dimensionVars or target in ['_indexMap']: #== pivotID:
          continue
        dims = indexMap.get(target, [pivotID])
        pivotIndex = dims.index(pivotID)
        ### TODO are we ND?? We need to make slices carefully to make sure ND targets are treated right
        # check the amount of remaining history we need to collect to fill the history
        endSelector = tuple((slice(nextEntry, None, None) if dim == pivotID else allSlice) for dim in dims)
        distanceToEnd = result[target][endSelector].shape[pivotIndex]
        # "full" refers to the full reconstructed history
        #  -> fullSlice is where in the full history that the pivot values should be for this subrom
        #  -> fullSelector is fullSlice, but expanded to include other non-ND variables
        # Similarly, "sub" refers to the results coming from the subRom
        ## if there's more data coming from the ROM than we need to fill our history, take just what we need
        if distanceToEnd < values.shape[pivotIndex]:
          fullSlice = slice(nextEntry, None, None)
          subSlice = slice(None, distanceToEnd, None)
        ## otherwise, take all of the sub ROM's results
        else:
          fullSlice = slice(nextEntry, nextEntry+entries, None)
          subSlice = allSlice
        ## create the data selectors
        fullSelector = tuple((fullSlice if dim == pivotID else allSlice) for dim in dims)
        subSelector = tuple((subSlice if dim == pivotID else allSlice) for dim in dims)
        # insert the subrom results into the correct place in the final history
        result[target][fullSelector] = values[subSelector]
        # loop back to the next target
      # update next subdomain storage location
      nextEntry += entries
    # place pivot, other index values
    ## TODO this assumes other dimensions are completely synched!!!
    for dim in dimensionVars:
      if dim == pivotID:
        result[pivotID] = self._indexValues[pivotID]
      else:
        result[dim] = subResults[dim]
    # add the indexMap
    if indexMap:
      result['_indexMap'] = indexMap
    return result

  def _getSequentialRoms(self):
    """
      Returns ROMs in sequential order. Trivial for Segmented.
      @ In, None
      @ Out, list, list of ROMs in order (pointer, not copy)
    """
    return self._roms

  def _subdivideDomain(self, divisionInstructions, trainingSet):
    """
      Creates markers for subdividing the pivot parameter domain, either based on number of subdivisions
      or on requested pivotValue lengths.
      @ In, divisionInstructions, dict, dictionary of inputs/indices to cluster on mapped to either
               number of subdivisions to make or length of the pivot value segments to include
      @ In, trainingSet, dict or list, data used to train the ROM; if a list is provided a temporal ROM is generated.
      @ Out, counter, list(tuple), indices that belong to each division; at minimum (first index, last index)
      @ Out, unclustered, list(tuple), as "counter" but for segments that will not be clustered
    """
    unclustered = []
    # division instructions are as {subspace: (mode, value)}
    ## where "value" is the number of segments in "split" mode
    ## or the length of pivot values per segment in "value" mode
    self.raiseADebug('Training segmented subspaces for "{}" ...'.format(self._romName))
    for subspace, (mode, value) in divisionInstructions.items():
      dataLen = len(trainingSet[subspace][0]) # TODO assumes syncronized histories, or single history
      self._divisionInfo['historyLength'] = dataLen # TODO assumes single pivotParameter
      if mode == 'split':
        numSegments = value # renamed for clarity
        # divide the subspace into equally-sized segments, store the indexes for each segment
        counter = np.array_split(np.arange(dataLen), numSegments)
        # only store bounds, not all indices in between -> note that this is INCLUSIVE!
        counter = list((c[0], c[-1]) for c in counter)
        # Note that "segmented" doesn't have "unclustered" since chunks are evenly sized
      elif mode == 'value':
        segmentValue = value # renamed for clarity
        # divide the subspace into segments with roughly the same pivot length (e.g. time length)
        pivot = trainingSet[subspace][0]
        # find where the data passes the requested length, and make dividers
        floor = 0                # where does this pivot segment start?
        nextOne = segmentValue + pivot[0]   # how high should this pivot segment go?
        counter = []
        # TODO speedup; can we do this without looping?
        dt = pivot[1] - pivot[0]
        while floor < dataLen - 1:

          cross = np.searchsorted(pivot, nextOne-0.5*dt) # half dt if for machine percision error
          # if the next crossing point is past the end, put the remainder piece
          ## into the "unclustered" grouping, since it might be very oddly sized
          ## and throw off segmentation (specifically for clustering)
          if cross == len(pivot):
            remaining = pivot[-1] - pivot[floor-1]
            oneLess = pivot[-2] - pivot[floor-1]
            test1 = abs(remaining-segmentValue)/segmentValue
            test2 = abs(oneLess-segmentValue)/segmentValue
            if not (test1 or test2):
              unclustered.append((floor, cross - 1))
              break
            cross = len(pivot)
          # add this segment, only really need to know the first and last index (inclusive)
          counter.append((floor, cross - 1)) # Note: indices are INCLUSIVE
          # update search parameters
          floor = cross
          if floor >= len(pivot):
            break
          nextOne = pivot[floor] + segmentValue
        # #
        # if counter[-1][1] == dataLen-2:
        #   counter[-1]=(counter[-1][0],counter[-1][1]+1)

      self.raiseADebug('Dividing {:^20s} into {:^5d} divisions for training ...'.format(subspace, len(counter) + len(unclustered)))
    # return the counter indicies as well as any odd-piece-out parts
    return counter, unclustered

  def _trainBySegments(self, divisions, trainingSet):
    """
      Train ROM by training many ROMs depending on the input/index space clustering.
      @ In, divisions, tuple, (division slice indices, unclustered spaces)
      @ In, trainingSet, dict or list, data used to train the ROM; if a list is provided a temporal ROM is generated.
      @ Out, None
    """
    # train the subdomain ROMs
    counter, remainder = divisions
    roms = self._trainSubdomainROMs(self._templateROM, counter, trainingSet, self._romGlobalAdjustments)
    # if there were leftover domain segments that didn't go with the rest, train those now
    if remainder:
      unclusteredROMs = self._trainSubdomainROMs(self._templateROM, remainder, trainingSet, self._romGlobalAdjustments)
      roms = np.hstack([roms, unclusteredROMs])
    self._roms = roms

  def _trainSubdomainROMs(self, templateROM, counter, trainingSet, romGlobalAdjustments):
    """
      Trains the ROMs on each clusterable subdomain
      @ In, templateROM, SupervisedLEarning.supervisedLearning instance, template ROM
      @ In, counter, list(tuple), instructions for dividing subspace into subdomains
      @ In, trainingSet, dict, data on which ROMs should be trained
      @ In, romGlobalAdjustments, object, arbitrary container created by ROMs and passed to ROM training
      @ Out, roms, np.array(supervisedLearning), trained ROMs for each subdomain
    """
    targets = templateROM.target[:]
    # clear indices from teh training list, since they're independents
    # TODO assumes pivotParameter is the only subspace being divided
    pivotID = templateROM.pivotParameterID
    targets.remove(pivotID)
    # stash pivot values, since those will break up while training segments
    # TODO assumes only pivot param
    if pivotID not in self._indexValues:
      self._indexValues[pivotID] = trainingSet[pivotID][0]
    # loop over clusters and train data
    roms = []
    for i, subdiv in enumerate(counter):
      # slicer for data selection
      picker = slice(subdiv[0], subdiv[-1] + 1)
      ## TODO we need to be slicing all the data, not just one realization, once we support non-ARMA segmentation.
      data = dict((var, [copy.deepcopy(trainingSet[var][0][picker])]) for var in trainingSet)
      # renormalize the pivot if requested, e.g. by shifting values
      norm = self._divisionPivotShift[pivotID]
      if norm:
        if norm == 'zero':
          # left-shift pivot so subspace starts at 0 each time
          delta = data[pivotID][0][0]
        elif norm == 'first':
          # left-shift so that first entry is equal to pivot's first value (maybe not zero)
          delta = data[pivotID][0][0] - trainingSet[pivotID][0][0]
        data[pivotID][0] -= delta
      # create a new ROM and train it!
      newROM = copy.deepcopy(templateROM)
      newROM.name = '{}_seg{}'.format(self._romName, i)
      newROM.adjustLocalRomSegment(self._romGlobalAdjustments, picker)
      self.raiseADebug('Training segment', i, picker)
      newROM.train(data)
      roms.append(newROM)
    # format array for future use
    roms = np.array(roms)
    return roms

  def _writeSegmentsRealization(self, writeTo):
    """
      Writes pointwise data about segmentation to a realization.
      @ In, writeTo, DataObject, data structure into which data should be written
      @ Out, None
    """

    # realization to add eventually
    rlz = {}
    segmentNames = range(len(self._divisionInfo['delimiters']))
    # pivot for all this stuff is the segment number
    rlz['segment_number'] = np.asarray(segmentNames)
    iS, iE, pS, pE = self._getSegmentData(full=True) # (i)ndex | (p)ivot, (S)tarts | (E)nds
    # start indices
    varName = 'seg_index_start'
    writeTo.addVariable(varName, np.array([]), classify='meta', indices=['segment_number'])
    rlz[varName] = iS
    # end indices
    varName = 'seg_index_end'
    writeTo.addVariable(varName, np.array([]), classify='meta', indices=['segment_number'])
    rlz[varName] = iE
    # pivot start values
    varName = 'seg_{}_start'.format(self._templateROM.pivotParameterID)
    writeTo.addVariable(varName, np.array([]), classify='meta', indices=['segment_number'])
    rlz[varName] = pS
    # pivot end values
    varName = 'seg_{}_end'.format(self._templateROM.pivotParameterID)
    writeTo.addVariable(varName, np.array([]), classify='meta', indices=['segment_number'])
    rlz[varName] = pE
    return rlz

  def _getSegmentData(self, full=None):
    if full is None:
      full = True # TODO this is just for clustered ....
    pivotID = self._templateROM.pivotParameterID
    pivot = self._indexValues[pivotID]
    indexStarts = np.asarray(list(d[0] for d in self._divisionInfo['delimiters']))
    pivotStarts = np.asarray(list(pivot[i] for i in indexStarts))
    indexEnds = np.asarray(list(d[-1] for d in self._divisionInfo['delimiters']))
    pivotEnds = np.asarray(list(pivot[i] for i in indexEnds))
    return indexStarts, indexEnds, pivotStarts, pivotEnds

#
#
#
#
class Clusters(Segments):
  """
    A container that handles ROMs that use clustering to subdivide their space

    Some design notes:
    The individual SupervisedLearning algorithms need to be able to contribute to how a ROM
    collection gets trained, clustered, and evaluated. As such, there's communication between
    three entities: the Collection (this class), the templateROM (a single instance of the SVL), and
    the segment ROMs (the group of SVLs).

    The templateROM is allowed to perform arbitrary global modifications to the training signal before
    the signal is subdivided and sent to individual ROMs. For instance, some global training may not
    apply at a local level. The method "getGlocalRomSegmentSettings" is called on the templateROM to
    get both the modified training data as well as the "settings", which won't ever be read by the
    Collection but will be provided to the segment ROMs at several times.

    Before training, the "settings" from the global training may need to make modifications in the
    input parameters of the segment ROMs, so these settings are passed to "adjustLocalRomSegment" on
    each segment ROM so it can update its state to reflect the global settings.

    Upon evaluating the collection, first the individual segment ROMs are evaluated, and then first
    local then global finalizing modifications are allowed based on the global training "setings". These
    are managed by calling finalizeLocalRomSegmentEvaluation on each segment ROM, and
    finalizeGlovalRomSegmentEvaluation on the templateROM.
  """
  ## Constructors ##
  def __init__(self, messageHandler, **kwargs):
    """
      Constructor.
      @ In, messageHandler, MesageHandler.MessageHandler, message tracker
      @ In, kwargs, dict, options and initialization settings (from XML)
      @ Out, None
    """
    Segments.__init__(self, messageHandler, **kwargs)
    self.printTag = 'Clustered ROM'
    self._divisionClassifier = None      # Classifier to cluster subdomain ROMs
    self._metricClassifiers = None       # Metrics for clustering subdomain ROMs
    self._clusterInfo = {}               # contains all the useful clustering results
    self._evaluationMode = None          # evaluations returning full histories or truncated ones?
    self._clusterFeatures = None         # dict of lists, features to cluster on
    self._featureTemplate = '{target}|{metric}|{id}' # created feature ID template
    # check if ROM has methods to cluster on (errors out if not)
    if not self._templateROM.isClusterable():
      self.raiseAnError(NotImplementedError, 'Requested ROM "{}" does not yet have methods for clustering!'.format(self._romName))

    segmentNode = kwargs['paramInput'].findFirst('Segment')
    # evaluation mode
    evalModeNode = segmentNode.findFirst('evalMode')
    if evalModeNode is not None:
      self._evaluationMode = evalModeNode.value
    else:
      self.raiseAMessage('No evalMode specified for clustered ROM, so defaulting to "truncated".')
      self._evaluatoinMode = 'truncated'
    self.raiseADebug('Clustered ROM evaluation mode set to "{}"'.format(self._evaluationMode))

    # interpret clusterable parameter requests, if any
    inputRequestsNode = segmentNode.findFirst('clusterFeatures')
    if inputRequestsNode is None:
      userRequests = None
    else:
      inputRequests = inputRequestsNode.value
      userRequests = self._extrapolateRequestedClusterFeatures(inputRequests)
    self._clusterFeatures = self._templateROM.checkRequestedClusterFeatures(userRequests)
<<<<<<< HEAD
    print('debuggggg_clusterFeatures',self._clusterFeatures)

=======
>>>>>>> 1354db8a
  def readAssembledObjects(self):
    """
      Collects the entities from the Assembler as needed.
      Clusters need the classifer to cluster by, as well as any additional clustering metrics
      @ In, None
      @ Out, None
    """
    # get the classifier to use, if any, from the Assembler
    ## this is used to cluster the ROM segments
    classifier = self._assembledObjects.get('Classifier', [[None]*4])[0][3]
    if classifier is not None:
      classifier = classifier.interface.unSupervisedEngine
    else:
      self.raiseAnError(IOError, 'Clustering was requested, but no <Classifier> provided!')
    self._divisionClassifier = classifier
    self._metricClassifiers = self._assembledObjects.get('Metric', None)

  ## API ##
  def setAdditionalParams(self, params):
    """
      Stores (and later passes through) additional parameters to the sub-roms
      @ In, params, dict, parameters to set, dependent on ROM
      @ Out, None
    """
    evalMode = params.pop('clusterEvalMode', None)
    if evalMode:
      self._evaluationMode = evalMode
    Segments.setAdditionalParams(self, params)

  def evaluate(self, edict):
    """
      Method to evaluate a point or set of points via surrogate.
      Overwritten for special needs in this ROM
      @ In, edict, dict, evaluation dictionary
      @ Out, result, np.array, evaluated points
    """
    if self._evaluationMode == 'full':
      # TODO there's no input-based way to request this mode right now.
      ## It has been manually tested, but needs a regression tests once this is opened up.
      ## Right now consider it as if it wasn't an available feature, cuz it kinda isn't.
      result = Segments.evaluate(self, edict)
    elif self._evaluationMode == 'truncated':
      result, weights = self._createTruncatedEvaluation(edict)
      bgId=[0]
      for r, rom in enumerate(self._roms):
        # "r" is the cluster label
        # find ROM in cluster
        clusterIndex = list(self._clusterInfo['map'][r]).index(rom)

        # find ROM in full history
        segmentIndex = self._getSegmentIndexFromClusterIndex(r, self._clusterInfo['labels'], clusterIndex=clusterIndex)
        # make local modifications based on global settings
        delim = self._divisionInfo['delimiters'][segmentIndex[0]]
        picker = slice(delim[0], delim[-1] + 1)

        result = rom.finalizeLocalRomSegmentEvaluation(self._romGlobalAdjustments, result, picker, bgId=bgId[-1])
        bgId.append(bgId[-1]+picker.stop-picker.start)
      # make global modifications based on global settings

      result = self._templateROM.finalizeGlobalRomSegmentEvaluation(self._romGlobalAdjustments, result, weights=weights)
    elif self._evaluationMode == 'clustered':
      result, weights = self._createNDEvaluation(edict)
      eeeeeee # how to fix ARMA finalizeLocalRomSegmentEvaluation to work with both modes?
      eeeeeee # how to fix ARMA finalizeGlobalRomSegmentEvaluation to work with both modes?
    # TODO add clusterWeights to "result" as meta to the output? This would be handy!
    return result

  def writePointwiseData(self, writeTo):
    """
      Writes pointwise data about this ROM to the data object.
      @ In, writeTo, DataObject, data structure into which data should be written
      @ Out, None
    """
    rlz = self._writeSegmentsRealization(writeTo)
    # modify the segment entries to have the correct length
    ## this is because segmenting doesn't throw out excess bits, but clustering sure does
    correctLength = len(self._clusterInfo['labels'])
    for key, value in rlz.items():
      rlz[key] = value[:correctLength]
    # add some cluster stuff
    # cluster features
    ## both scaled and unscaled
    featureNames = sorted(list(self._clusterInfo['features']['unscaled'].keys()))
    for scaling in ['unscaled', 'scaled']:
      for name in featureNames:
        varName = 'ClusterFeature|{}|{}'.format(name, scaling)
        writeTo.addVariable(varName, np.array([]), classify='meta', indices=['segment_number'])
        rlz[varName] = np.asarray(self._clusterInfo['features'][scaling][name])
    varName = 'ClusterLabels'
    writeTo.addVariable(varName, np.array([]), classify='meta', indices=['segment_number'])
    rlz[varName] = np.asarray(self._clusterInfo['labels'])
    writeTo.addRealization(rlz)

  def writeXML(self, writeTo, targets=None, skip=None):
    """
      Write out ARMA information
      @ In, writeTo, xmlUtils.StaticXmlElement, entity to write to
      @ In, targets, list, optional, unused
      @ In, skip, list, optional, unused
      @ Out, None
    """
    # do everything that Segments do
    Segments.writeXML(self, writeTo, targets, skip)
    # add some stuff specific to clustering
    indStart, indEnd, pivStart, pivEnd = self._getSegmentData()
    main = writeTo.getRoot()
    labels = self._clusterInfo['labels']
    for i, repRom in enumerate(self._roms):
      # find associated node
      modify = xmlUtils.findPath(main, 'SegmentROM[@segment={}]'.format(i))
      # make changes to reflect being a cluster
      modify.tag = 'ClusterROM'
      modify.attrib['cluster'] = modify.attrib.pop('segment')
      modify.append(xmlUtils.newNode('segments_represented',
                                     text=', '.join(str(x) for x in np.arange(len(labels))[labels==i])))
      # delimiters (since we can't really use the pointwise data for this)
      starts = xmlUtils.newNode('indices')
      starts.text = ', '.join(str(x) for x in (indStart[i], indEnd[i]))
      modify.append(starts)
      # TODO pivot values, index delimiters as well?

  def getSegmentRoms(self, full=False):
    if full:
      return list(self._roms[label] for label in self._clusterInfo['labels'])
    else:
      return self._roms

  ## Utilities ##
  def _classifyROMs(self, classifier, features, clusterFeatures):
    """
      Classifies the subdomain ROMs.
      @ In, classifier, Models.PostProcessor, classification model to use
      @ In, features, list(str), ordered list of features
      @ In, clusterFeatures, dict, data on which to train classifier
      @ Out, labels, list(int), ordered list of labels corresponding to ROM subdomains
    """
    # "classifier" is a unSupervisedLearning object (i.e. SciKitLearn or similar)
    # update classifier features
    classifier.updateFeatures(features)
    # make the clustering instance)
    classifier.train(clusterFeatures)
    # label the training data
    labels = classifier.evaluate(clusterFeatures)
    return labels

  def _collectClusteredEvaluations(self, evaluationDict, pivotID):
    """
      Collect evaluations from each clustered ROM and return them.
      @ In, evaluationDict, dict, realization to evaluate
      @ In, pivotID, str, name of pivot variable
      @ Out, result, dict, dictionary of results (arrays of nparrays)
      @ Out, indexMap, dict, example index map from one sample
      @ Out, sampleWeights, np.array, array of cluster weights (normalized)
      @ Out, pivotLen, int, total length of sampled ROMs (for truncated expression)
    """
    result = None       # populate on first sample -> could use defaultdict, but that's more lenient
    sampleWeights = []  # importance of each cluster
    # sample signal, one piece for each segment
    labelMap = self._clusterInfo['labels']
    clusters = sorted(list(set(labelMap)))
    pivotLen = 0
    #pivotIndex = 0
    #pivotIndices = []
    for cluster in clusters:
      # choose a ROM
      chooseRomMode = 'first' # TODO user option? alternative is random, or ? centroids ?
      if chooseRomMode == 'first':
        ## option 1: just take the first one
        segmentIndex, clusterIndex = self._getSegmentIndexFromClusterIndex(cluster, labelMap, clusterIndex=0)
      elif chooseRomMode == 'random':
        ## option 2: choose randomly
        segmentIndex, clusterIndex = self._getSegmentIndexFromClusterIndex(cluster, labelMap, chooseRandom=True)
      # grab the Chosen ROM to represent this cluster
      rom = self._clusterInfo['map'][cluster][clusterIndex] # the Chosen ROM
      # get the slice opject that picks out the history range associated to the Chosen Segment
      #delimiter = self._divisionInfo['delimiters'][segmentIndex]
      #picker = slice(delimiter[0], delimiter[-1] + 1)
      # evaluate the ROM
      subResults = rom.evaluate(evaluationDict)
      # TODO FIXME should add "cluster" as an indexMap dimension!
      ## INSTEAD, for now, just pile the realizations together, with no regard.
      newLen = len(subResults[pivotID])
      pivotLen += newLen
      #pivotIndices.append(pivotIndex)
      #pivotIndex += newLen
      # if we're getting ND objects, identify indices and target-index dependence
      indexMap = subResults.pop('_indexMap', {})
      allIndices = set()
      for target, indices in indexMap.items():
        allIndices.update(indices)
      # populate results storage
      if result is None:
        result = dict((target, []) for target in subResults if target not in allIndices)
        indexValues = dict((index, subResults[index]) for index in allIndices if index != pivotID)
      # populate weights
      sampleWeights.append(np.ones(len(subResults[pivotID])) * len(self._clusterInfo['map'][cluster]))
      for target, values in subResults.items():
        if target in allIndices:
          continue
        result[target].append(values)
    # TODO can we reduce the number of things we return? This is a little ridiculous.
    return result, indexMap, indexValues, sampleWeights, pivotLen

  def _createTruncatedEvaluation(self, evaluationDict):
    """
      Evaluates truncated representation of ROM
      @ In, evaluationDict, dict, realization to evaluate
      @ Out, result, dict, dictionary of results
      @ Out, sampleWeights, np.array, array of cluster weights (normalized)
    """
    pivotID = self._templateROM.pivotParameterID
    result, indexMap, indexValues, sampleWeights, pivotLen = self._collectClusteredEvaluations(evaluationDict, pivotID)
    allIndices = set()
    for target, indices in indexMap.items():
      allIndices.update(indices)

    # combine histories (we stored each one as a distinct array during collecting)
    for target, values in result.items():
      stackIndex = indexMap.get(target, [pivotID]).index(pivotID)
      result[target] = np.concatenate(values, axis=stackIndex)
    # put in the indexes
    for index in allIndices:
      if index == pivotID:
        result[pivotID] = self._indexValues[pivotID][:pivotLen]
      else:
        # NOTE this assumes all the non-pivot dimensions are synchronized between segments!!
        result[index] = indexValues[index]
    if indexMap:
      result['_indexMap'] = indexMap
    # combine history weights
    sampleWeights = np.hstack(sampleWeights)
    sampleWeights /= sum(sampleWeights)
    return result, sampleWeights

  def _createNDEvaluation(self, evaluationDict):
    """
      Evaluates truncated representation of ROM
      @ In, evaluationDict, dict, realization to evaluate
      @ Out, result, dict, dictionary of results
      @ Out, sampleWeights, np.array, array of cluster weights (normalized)
    """
    pivotID = self._templateROM.pivotParameterID
    result, indexMap, indexValues, sampleWeights, _ = self._collectClusteredEvaluations(evaluationDict, pivotID)
    allIndices = set()
    for target, indices in indexMap.items():
      allIndices.update(indices)

    for target, values in result.items():
      indexMap[target] = np.asarray(['_Cluster'] + list(indexMap.get(target, [pivotID])))
      result[target] = np.asarray(values)
    for index in allIndices:
      result[index] = indexValues[index] # TODO what are these pivot vals? Is it ok as is?
    result['_indexMap'] = indexMap
    # TODO how to handle sampleWeights in this cluster-style formatting?
    ## for now, let's just return them.
    return result, sampleWeights

  def _extrapolateRequestedClusterFeatures(self, requests):
    """
      Extrapolates from user input (or similar) which clustering features should be used.
      @ In, requests, list(str), requests from input as [featureSet.feature] <or> [featureSet]
      @ Out, reqFeatures, dict(list), by featureSet which cluster features should be used
    """
    # extrapolate which parameters are going to be used in clustering
    reqFeatures = defaultdict(list)
    # this should end up looking like:
    #   reqFeatures {'Fourier': [sin, cos],
    #                'ARMA':    [arparams, maparams, sigma]
    #               } etc
    for feature in requests: # for example, Fourier.arparams, Fourier
      hierarchy = feature.split('.')
      featureSet = hierarchy[0].lower()
      if len(hierarchy) == 1:
        # we want the whole feature set
        reqFeatures[featureSet] = 'all'
      else:
        subFeat = hierarchy[1].lower()
        if reqFeatures[featureSet] == 'all':
          # this is redundant, we already are doing "all", so ignore the request
          continue
        reqFeatures[featureSet].append(subFeat)
    return reqFeatures

  def _getSegmentIndexFromClusterIndex(self, cluster, labelMap, clusterIndex=None, chooseRandom=False):
    """
      Given the index of a rom WITHIN a cluster, get the index of that rom's segment in the full history
      @ In, cluster, int, label of cluster that ROM is within
      @ In, labelMap, list(int), map of where clusters appear in order of full history
      @ In, clusterIndex, int, optional, index of ROM within the cluster
      @ In, chooseRandom, bool, optional, if True then choose randomly from eligible indices
      @ Out, segmentIndex, int, position of rom's segment in full history
      @ Out, clusterIndex, int, position of rom within cluster (returned in event of random)
    """
    # Need to either provide the index, or let it be random, but not both
    ## TODO modify to use internal RNG from randUtils
    assert not (clusterIndex is None and chooseRandom is False)
    assert not (clusterIndex is not None and chooseRandom is True)
    # indices of all segments
    indices = np.arange(len(labelMap))
    # indices who belong to this cluster
    eligible = indices[labelMap == cluster]
    # if random, choose now
    if chooseRandom:
      i = randomUtils.randomIntegers(0, len(eligible) - 1, self)
      clusterIndex = eligible[i]
    # global index
    segmentIndex = eligible[clusterIndex]
    return segmentIndex, clusterIndex

  def _gatherClusterFeatures(self, roms, counter, clusterParams=None):
    """
      Collects features of the ROMs for clustering purposes
      @ In, roms, list, list of segmented SVL ROMs
      @ In, counter, list(tuple), instructions for dividing subspace into subdomains
      @ Out, clusterFeatures, dict, clusterable parameters as {feature: [rom values]}
    """

    targets = self._templateROM.target[:]
    pivotID = self._templateROM.pivotParameterID
    targets.remove(pivotID)
    clusterFeatures = defaultdict(list)

    for r, rom in enumerate(roms):
      # select pertinent data
      ## NOTE assuming only "leftover" roms are at the end, so the rest are sequential and match "counters"
      picker = slice(counter[r][0], counter[r][-1]+1)
      # get ROM-specific metrics
      romData = rom.getLocalRomClusterFeatures(self._featureTemplate, self._romGlobalAdjustments, self._clusterFeatures, picker=picker)

      for feature, val in romData.items():
        clusterFeatures[feature].append(val)
    return clusterFeatures

  def _getSequentialRoms(self):
    """
      Returns ROMs in sequential order.
      @ In, None
      @ Out, _getSequentialRoms, list of ROMs in order (pointer, not copy)
    """
    # Always returns the first cluster currently. Could be done differently.
    return list(self._roms[l] for l in self._clusterInfo['labels'])

  def _trainBySegments(self, divisions, trainingSet):
    """
      Train ROM by training many ROMs depending on the input/index space clustering.
      @ In, divisions, tuple, (division slice indices, unclustered spaces)
      @ In, trainingSet, dict or list, data used to train the ROM; if a list is provided a temporal ROM is generated.
      @ Out, None
    """
    # subdivide domain and train subdomain ROMs, as with the segmentation
    ## TODO can we increase the inheritance more here, or is this the minimum cutset?
    counter, remainder = divisions
    #self.divisions = divisions
    # store delimiters
    if len(remainder):
      self.raiseADebug('"{}" division(s) are being excluded from clustering consideration.'.format(len(remainder)))
    ## train ROMs for each segment
    roms = self._trainSubdomainROMs(self._templateROM, counter, trainingSet, self._romGlobalAdjustments)
    self._clusterSegments(roms, divisions)
    # if there were some segments that won't compare well (e.g. leftovers), handle those separately
    if len(remainder):
      unclusteredROMs = self._trainSubdomainROMs(self._templateROM, remainder, trainingSet, self._romGlobalAdjustments)
    else:
      unclusteredROMs = []
    ## unclustered
    self._clusterInfo['map']['unclustered'] = unclusteredROMs

  def _clusterSegments(self, roms, divisions):
    counter, remainder = divisions
    # collect ROM features (basic stats, etc)
    clusterFeatures = self._gatherClusterFeatures(roms, counter)
    # future: requested metrics
    ## TODO someday
    # store clustering info, unweighted
    self._clusterInfo['features'] = {'unscaled': copy.deepcopy(clusterFeatures)}
    # weight and scale data
    ## create hierarchy for cluster params
    features = sorted(clusterFeatures.keys())
    hierarchFeatures = defaultdict(list)
    for feature in features:
      _, metric, ident = feature.split('|', 2)
      # the same identifier might show up for multiple targets
      if ident not in hierarchFeatures[metric]:
        hierarchFeatures[metric].append(ident)
    ## weighting strategy, TODO make optional for the user
    weightingStrategy = 'uniform'
    clusterFeatures = self._weightAndScaleClusters(features, hierarchFeatures, clusterFeatures, weightingStrategy)
    self._clusterInfo['features']['scaled'] = copy.deepcopy(clusterFeatures)
    # perform clustering
    labels = self._classifyROMs(self._divisionClassifier, features, clusterFeatures)
    uniqueLabels = sorted(list(set(labels))) # note: keep these ordered! Many things hinge on this.
    self.raiseAMessage('Identified {} clusters while training clustered ROM "{}".'.format(len(uniqueLabels), self._romName))
    # make cluster information dict
    self._clusterInfo['labels'] = labels
    ## clustered
    self._clusterInfo['map'] = dict((label, roms[labels == label]) for label in uniqueLabels)
    # TODO what about the unclustered ones? We throw them out in truncated representation, of necessity.
    self._roms = list(self._clusterInfo['map'][label][0] for label in uniqueLabels)

  def _weightAndScaleClusters(self, features, featureGroups, clusterFeatures, weightingStrategy):
    """
      Applies normalization and weighting to cluster training features.
      @ In, features, list(str), ordered list of features
      @ In, featureGroups, dict, hierarchal structure of requested features
      @ In, clusterFeaturs, dict, features mapped to arrays of values (per ROM)
      @ In, weightingStrategy, str, weighting strategy to use in ROM metrics
      @ Out, clusterFeatures, dict, weighted and scaled feature space (destructive on original dict)
    """
    # initialize structure
    weights = np.zeros(len(features))
    for f, feature in enumerate(features):
      # scale the data
      data = np.asarray(clusterFeatures[feature])
      # using Z normalization allows the data that is truly far apart to be streched,
      ## while data that is close together remains clustered.
      ## This does not work well if SMALL relative differences SHOULD make a big difference in clustering,
      ##    or if LARGE relative distances should NOT make a big difference in clustering!
      loc, scale = mathUtils.normalizationFactors(data, mode='z')
      clusterFeatures[feature] = (data - loc)/scale
      # weight the data --> NOTE doesn't really work like we think it does!
      _, metric, ID = feature.split('|', 2)
      if weightingStrategy == 'uniform':
        weight = 1.0
      else:
        # TODO when this gets moved to an input spec, we won't need to check it here.
        ## for now, though, it's the only option.
        self.raiseAnError(RuntimeError, 'Unrecognized weighting strategy: "{}"!'.format(weightingStrategy))
      weights[f] = weight
    for f, feature in enumerate(features):
      clusterFeatures[feature] = clusterFeatures[feature] * weights[f]
    return clusterFeatures

  def _getSegmentData(self, full=None):
    """ TODO """
    # default to the same segment data as the evaluation mode.
    if full is None:
      full = self._evaluationMode == 'full'
    # if full segmentation data, then Segments knows how to do that.
    if full:
      return Segments._getSegmentData(self, full=True)
    # otherwise, return the indices corresponding to the clustered roms
    roms = self.getSegmentRoms(full=False)
    pivotID = self._templateROM.pivotParameterID
    indexEdges = np.zeros(len(roms)+1, dtype=int)
    pivotEdges = np.zeros(len(roms)+1, dtype=int)
    pivotVals = self._indexValues[pivotID]
    pivotIndex = 0
    for r, rom in enumerate(roms):
      indexEdges[r] = pivotIndex
      pivotEdges[r] = pivotVals[pivotIndex]
      pivotIndex += len(rom.pivotParameterValues)
    indexEdges[-1] = pivotIndex
    pivotEdges[-1] = pivotVals[pivotIndex]
    #print('DEBUGG indexes, values:')
    #for r in range(len(indexEdges)):
    #  print('  ', indexEdges[r], pivotEdges[r])
    return indexEdges[:-1], indexEdges[1:], pivotEdges[:-1], pivotEdges[1:]









#
#
#
#
class Interpolated(supervisedLearning):
  """ In addition to clusters for each history, interpolates between histories. """
  def __init__(self, messageHandler, **kwargs):
    supervisedLearning.__init__(self, messageHandler, **kwargs)
    self.printTag = 'Interp. Cluster ROM'
    # notation: "pivotParameter" is for micro-steps (e.g. within-year, with a Clusters ROM representing each year)
    #           "macroParameter" is for macro-steps (e.g. from year to year)
    inputSpecs = kwargs['paramInput'].findFirst('Segment')
    self._macroParameter = inputSpecs.findFirst('macroParameter').value # pivot parameter for macro steps (e.g. years)
    self._macroTemplate = Clusters(messageHandler, **kwargs)            # example "yearly" SVL engine collection
    self._macroSteps = {}                                               # collection of macro steps (e.g. each year)

  # passthrough to template
  def setAssembledObjects(self, *args, **kwargs):
    self._macroTemplate.setAssembledObjects(*args, **kwargs)

  def readAssembledObjects(self):
    for step in self._macroSteps.values():
      step.readAssembledObjects()

  def writePointwiseData(self, writeTo):
    """
    Writes pointwise data about this ROM to the data object.
    @ In, writeTo, DataObject, data structure into which data should be written
    @ Out, None
    """
    # for year, model in self._macroSteps.items():
    #   print('')
    #   print('year indices',year)
    #   iS, iE, pS, pE = model._getSegmentData() # (i)ndex | (p)ivot, (S)tarts | (E)nds
    #   for i in range(len(iS)):
    #     print(i, iS[i], iE[i], pS[i], pE[i])

  def writeXML(self, writeTo, targets=None, skip=None):
    """
      Write out ARMA information
      @ In, writeTo, xmlUtils.StaticXmlElement, entity to write to
      @ In, targets, list, optional, unused
      @ In, skip, list, optional, unused
      @ Out, None
    """
    # write global information
    newNode = xmlUtils.StaticXmlElement('InterpolatedMultiyearROM')
    ## macro steps information
    newNode.getRoot().append(xmlUtils.newNode('MacroParameterID', text=self._macroParameter))
    newNode.getRoot().append(xmlUtils.newNode('MacroSteps', text=len(self._macroSteps)))
    newNode.getRoot().append(xmlUtils.newNode('MacroFirstStep', text=min(self._macroSteps)))
    newNode.getRoot().append(xmlUtils.newNode('MacroLastStep', text=max(self._macroSteps)))
    writeTo.getRoot().append(newNode.getRoot())
    # write info about EACH macro step
    main = writeTo.getRoot()
    for macroID, step in self._macroSteps.items():
      newNode = xmlUtils.StaticXmlElement('MacroStepROM', attrib={self._macroParameter: str(macroID)})
      step.writeXML(newNode, targets, skip)
      main.append(newNode.getRoot())



  ############### TRAINING ####################
  def train(self, tdict):
    """
      Trains the SVL and its supporting SVLs etc. Overwrites base class behavior due to
        special clustering and macro-step needs.
      @ In, trainDict, dict, dicitonary with training data
      @ Out, None
    """
    # tdict should have two parameters, the pivotParameter and the macroParameter -> one step per realization
    if self._macroParameter not in tdict:
      self.raiseAnError(IOError, 'The <macroParameter> "{}" was not found in the training DataObject! Training is not possible.'.format(self._macroParameter))
    ## TODO how to handle multiple realizations that aren't progressive, e.g. sites???
    # create each progressive step
    self._macroTemplate.readAssembledObjects()
    for macroID in tdict[self._macroParameter]:
      macroID = macroID[0]
      new = self._copyAssembledModel(self._macroTemplate)
      self._macroSteps[macroID] = new

    # train the existing steps
    for s, step in enumerate(self._macroSteps.values()):
      self.raiseADebug('Training Statepoinp t Year {} ...'.format(s))
      trainingData = dict((var, [tdict[var][s]]) for var in tdict.keys())
      step.train(trainingData, skipAssembly=True)
    self.raiseADebug('  Statepoints trained ')
    # interpolate missing steps
    self._interpolateSteps(tdict)
    self.amITrained = True

  def _interpolateSteps(self, trainingDict):
    """ Master method for interpolating missing ROMs for steps """
    # acquire interpolatable information
    exampleModel = list(self._macroSteps.values())[0] # example MACRO model (e.g. example year)
    ### TODO FIXME WORKING
    # the exampleModel has self._divisionInfo, but the macroTemplate does not!
    # HOWEVER, you can't currently retrain the macroTemplate, but the copied newModel
    # interpolated ROMS don't have the divisionInfo! Apparently there's a missing step in
    # here somewhere. Right now we raise an error with the already-trained Classifier,
    # maybe we can just reset that sucker.
    exampleRoms = exampleModel.getSegmentRoms(full=True)
    numSegments = len(exampleModel._clusterInfo['labels'])
    ## TODO can we reduce the number of unique transitions between clusters?
    ## For example, if the clusters look like this for years 1 and 3:
    ##   Year 1: A1 B1 A1 B1 A1 B1 A1 B1
    ##   Year 2: A2 B2 C2 A2 B2 C2 A2 B2
    ## the total transition combinations are: A1-A2, A1-B2, A1-C2, B1-A2, B1-B2, B1-C2
    ## which is 6 interpolations, but doing all of them we do 8 (or more in a full example).
    ## This could speed up the creation of the interpolated clustered ROMs possibly.
    ## Then, whenever we interpolate, we inquire from whom to whom?
    ## Wait, if you have more than 2 statepoints, this will probably not be worth it.
    ##         - rambling thoughts, talbpaul, 2019
    interps = [] # by segment, the interpreter to make new data
    ## NOTE interps[0] is the GLOBAL PARAMS interpolator!!!
    # statepoint years
    statepoints = list(self._macroSteps.keys())
    # all years
    allYears = list(range(min(statepoints), max(statepoints)))
    # what years are missing?
    missing = list(y for y in allYears if y not in statepoints)
    # if any years are missing, make the interpolators for each segment of each statepoint ROM
    if missing:
      # interpolate global features
      globalInterp = self._createSVLInterpolater(self._macroSteps, index='global')
      # interpolate each segment
      for segment in range(numSegments):
        interp = self._createSVLInterpolater(self._macroSteps, index=segment)
        # store interpolators, by segment
        interps.append(interp)
    self.raiseADebug('Interpolator trained')
    # interpolate new data
    ## now we have interpolators for every segment, so for each missing segment, we
    ## need to make a new Cluster model and assign its subsequence ROMs (pre-clustering).
    years = list(self._macroSteps.keys())
    models = []
    # TODO assuming integer years! And by years we mean MacroSteps, except we leave it as years right now!
    for y in range(min(years), max(years)):
      # don't replace statepoint years
      if y in years:
        self.raiseADebug('Year {} is a statepoint, so no interpolation needed.'.format(y))
        models.append(self._macroSteps[y])
        continue
      # otherwise, create new instances
      else:
        self.raiseADebug('Interpolating year {}'.format(y))
        newModel = self._interpolateSVL(trainingDict, exampleRoms, exampleModel, self._macroTemplate, numSegments, globalInterp, interps, y)
        models.append(newModel)
        self._macroSteps[y] = newModel
    # now what?

  def _createSVLInterpolater(self, modelDict, index=None):
    # index is the segment
    interp = {}
    df = None
    for step, model in modelDict.items():
      # step is the macro step, e.g. year
      if index is None:
        raise NotImplementedError
      # if the input model is not clustered (maybe impossible currently?), no segmenting consideration
      elif index == 'global':
        params = model._roms[0].parametrizeGlobalRomFeatures(model._romGlobalAdjustments)
      # otherwise, need to capture segment information as well as the global information
      else:
        params = model.getSegmentRoms(full=True)[index].getFundamentalFeatures(None)
      newDf = pd.DataFrame(params, index=[step])
      if df is None:
        df = newDf
      else:
        df = df.append(newDf)

    df.fillna(0.0) # FIXME is 0 really the best for all signals??
    # create interpolators
    interp['method'] = {}
    for header in params:
      interp['method'][header] = interp1d(df.index.values, df[header].values)
    #fname = 'debug_statepoints_{}.pk'.format(index)
    # DEBUGG
    #with open(fname, 'wb') as f:
    #  df.index.name = 'year'
    #  pk.dump(df, f)
    #print('DEBUGG interpolation data has been dumped to', fname)
    #### OLD #### do it all at once
    #data = df.values
    #interp['headers'] = list(params.keys())
    #interp['method'] = interp1d(df.index.values, data.transpose())
    return interp

  def _interpolateSVL(self, trainingDict, exampleRoms, exampleModel, template, N, globalInterp, segmentInterps, index):
    """ interpolates a single engine for a single macro step (e.g. a single year) """
    newModel = copy.deepcopy(exampleModel) #copy.deepcopy(template)
    segmentRoms = [] # FIXME speedup, make it a numpy array from the start
    for segment in range(N):

      params = dict((param, interp(index)) for param, interp in segmentInterps[segment]['method'].items())
      # DEBUGG
      #fname = 'debugg_interp_y{}_s{}.pk'.format(index, segment)
      #with open(fname, 'wb') as f:
      #  print('Dumping interpolated params to', fname)
      #  pk.dump(params, f)
      #### OLD #### do it all at once
      #for param, interp in segmentInterps[segment]['method'].items():
      #  params[param] = interp(index)

      #data = segmentInterps[segment]['method'](index)
      #data = data.transpose()
      #headers = segmentInterps[segment]['headers']
      #params = dict((headers[d], data[d]) for d in range(len(data)))

      newRom = copy.deepcopy(exampleRoms[segment])
      inputs = newRom.readFundamentalFeatures(params)
      newRom.setFundamentalFeatures(inputs)
      segmentRoms.append(newRom)

    segmentRoms = np.asarray(segmentRoms)
    # add global params
    params = dict((param, interp(index)) for param, interp in globalInterp['method'].items())
    #with open('debugg_interp_y{}_sglobal.pk'.format(index), 'wb') as f:
    #  pk.dump(params, f)

    #### OLD #### do it all at once
    #data = globalInterp['method'](index)
    #data = data.transpose()
    #headers = globalInterp['headers']
    #params = dict((headers[d], data[d]) for d in range(len(data)))
    # TODO assuming histories!
    pivotID = exampleModel._templateROM.pivotParameterID
    pivotValues = trainingDict[pivotID][0] # FIXME assumes pivot is the same for each year
    params = exampleModel._roms[0].setGlobalRomFeatures(params, pivotValues)
    newModel._romGlobalAdjustments = params
    # finish training by clustering
    newModel._clusterSegments(segmentRoms, exampleModel.divisions)
    newModel.amITrained = True # template.amITrained
    return newModel

  def _copyAssembledModel(self, model):
    new = copy.deepcopy(model)
    # because assembled objects are excluded from deepcopy, add them back here
    # new.setAssembledObjects(copy.deepcopy(self._macroTemplate._assembledObjects))
    new.setAssembledObjects({})
    return new

  ############### EVALUATING ####################
  def evaluate(self, edict):
    """
      Evaluate the set of interpolated models
    """
    # can we run SupervisedLearning.evaluate? Should this be an evaluateLocal?
    ## set up the results dict with the correct dimensionality
    ### actually, let's wait for the first sample to come in.
    self.raiseADebug('Evaluating interpolated ROM ...')
    results = None
    ## TODO set up right for ND??
    numMacro = len(self._macroSteps)
    macroIndexValues = []
    for m, (macroStep, model) in enumerate(sorted(self._macroSteps.items(), key=lambda x: x[0])):
      # m is an index of the macro step, in order of the macro values (e.g. in order of years)
      # macroStep is the actual macro step value (e.g. the year)
      # model is the ClusterROM instance for this macro step
      macroIndexValues.append(macroStep)
      self.raiseADebug(' ... evaluating macro step "{}" of "{}"'.format(macroStep+1, numMacro))
      subResult = model.evaluate(edict) # TODO same input for all macro steps? True for ARMA at least...
      indexMap = subResult.get('_indexMap', {})
      # if not set up yet, then frame results structure
      if results is None:
        results = {}
        finalIndexMap = indexMap # in case every rlz doesn't use same order, which would be lame
        pivotID = model._templateROM.pivotParameterID
        indices = set([pivotID, self._macroParameter])
        for indexes in finalIndexMap.values():
          indices.update(set(indexes))
        #pivotVals = subResult[pivotID]
        #numPivot = len(pivotVals)
        for target, values in subResult.items():
          # if an index, just set the values now # FIXME assuming always the same!
          ## FIXME thing is, they're not always the same, we're clustering, so sometimes there's diff num days!
          ## TODO for now, we simply require using a classifier that always has the same number of entries.
          if target in [pivotID, '_indexMap'] or target in indices:
            results[target] = values
          else:
            results[target] = np.zeros([numMacro] + list(values.shape))
      # END setting up results structure, if needed
      # FIXME reshape in case indexMap is not the same as finalIndexMap?
      for target, values in subResult.items():
        if target in [pivotID, '_indexMap'] or target in indexMap:
          continue
        indexer = tuple([m] + [None]*len(values.shape))
        try:
          results[target][indexer] = values
        except ValueError:
          self.raiseAnError(RuntimeError, 'The shape of the histories along the pivot parameter is not consistent! Try using a clustering classifier that always returns the same number of clusters.')
    results['_indexMap'] = {} #finalIndexMap
    for target, vals in results.items():
      if target not in indices and target not in ['_indexMap']:
        default = [] if vals.size == 1 else [pivotID]
        results['_indexMap'][target] = [self._macroParameter] + finalIndexMap.get(target, default)
    results[self._macroParameter] = macroIndexValues
    return results


  ############### DUMMY ####################
  # dummy methods that are required by SVL and not generally used
  def __confidenceLocal__(self, featureVals):
    """
      This should return an estimation of the quality of the prediction.
      This could be distance or probability or anything else, the type needs to be declared in the variable cls.qualityEstType
      @ In, featureVals, 2-D numpy array , [n_samples,n_features]
      @ Out, __confidenceLocal__, float, the confidence
    """
    pass

  def __resetLocal__(self):
    """
      Reset ROM. After this method the ROM should be described only by the initial parameter settings
      @ In, None
      @ Out, None
    """
    pass

  def __returnCurrentSettingLocal__(self):
    """
      Returns a dictionary with the parameters and their current values
      @ In, None
      @ Out, params, dict, dictionary of parameter names and current values
    """
    return {}

  def __returnInitialParametersLocal__(self):
    """
      Returns a dictionary with the parameters and their initial values
      @ In, None
      @ Out, params, dict,  dictionary of parameter names and initial values
    """
    return {}

  # Are private-ish so should not be called directly, so we don't implement them, as they don't fit the collection.
  def __evaluateLocal__(self, featureVals):
    """
      @ In,  featureVals, np.array, 2-D numpy array [n_samples,n_features]
      @ Out, targetVals , np.array, 1-D numpy array [n_samples]
    """
    pass

  def __trainLocal__(self, featureVals, targetVals):
    """
      Perform training on samples in featureVals with responses y.
      For an one-class model, +1 or -1 is returned.
      @ In, featureVals, {array-like, sparse matrix}, shape=[n_samples, n_features],
        an array of input feature values
      @ Out, targetVals, array, shape = [n_samples], an array of output target
        associated with the corresponding points in featureVals
    """
    pass



#
#
#
#
# DEBUGGING TOOLS
def _plotSignalsClustered(labels, clusterFeatures, slices, trainingSet):
  # dump training parameters
  import pandas as pd
  trainDF = pd.DataFrame(clusterFeatures)
  trainDF['labels'] = labels
  trainDF.to_csv('debug_clustering.csv')
  # plot
  import matplotlib.pyplot as plt
  for target in trainingSet:
    if target in ['Time', 'scaling']:
      continue
    print('DEBUGG plotting target "{}"'.format(target))
    fig, ax = plt.subplots(figsize=(12, 10))
    ymin = trainingSet[target][0].min()
    ymax = trainingSet[target][0].max()
    lim = (ymin, ymax)
    cluster_hist = list(np.zeros(len(trainingSet['Time'][0]))*np.nan for _ in range(max(labels)+1))
    for l, label in enumerate(labels):
      picker = slice(slices[l][0], slices[l][-1]+1)
      data = dict((var, [trainingSet[var][0][picker]]) for var in trainingSet)
      end = data['Time'][0][1]
      ax.plot([end, end], lim, 'k:', alpha=0.2)
      if l == 0:
        start = data['Time'][0][0]
        ax.plot([start, start], lim, 'k:', alpha=0.2)
      ax.plot(data['Time'][0], data[target][0], '-', color='C{}'.format(label%10), label='C {}'.format(label))
      cluster_hist[label][picker] = data[target][0]
    ax.set_ylabel(target)
    ax.set_xlabel('Time (s)')
    ax.set_title('{} Clustered Training Data'.format(target))
    xlims = ax.get_xlim()
    ylims = ax.get_ylim()
    ax.legend(loc=0)
    fig.savefig('{}_all_clusters.png'.format(target))

    # plot cluster histories, by cluster
    for l in range(max(labels)):
      fig, ax = plt.subplots(figsize=(12, 10))
      ax.plot(trainingSet['Time'][0], cluster_hist[l], color='C{}'.format(l%10), label=str(l))
      ax.legend(loc=0)
      ax.set_xlim(xlims)
      ax.set_ylim(ylims)
      ax.set_xlabel('Time (s)')
      ax.set_ylabel(target)
      ax.set_title('{} cluster {}'.format(target, l))
      fig.savefig('{}_cluster_{}.png'.format(target, l))


    #print('DEBUGG showing plot (close to continue) ...')
    #plt.show()



<|MERGE_RESOLUTION|>--- conflicted
+++ resolved
@@ -637,11 +637,6 @@
       inputRequests = inputRequestsNode.value
       userRequests = self._extrapolateRequestedClusterFeatures(inputRequests)
     self._clusterFeatures = self._templateROM.checkRequestedClusterFeatures(userRequests)
-<<<<<<< HEAD
-    print('debuggggg_clusterFeatures',self._clusterFeatures)
-
-=======
->>>>>>> 1354db8a
   def readAssembledObjects(self):
     """
       Collects the entities from the Assembler as needed.
