--- conflicted
+++ resolved
@@ -62,19 +62,12 @@
     inputSpecification.addSub(outerDistributionInput)
 
     variableInput = InputData.parameterInputFactory("variable")
-<<<<<<< HEAD
-    variableInput.addParam("name", InputTypes.StringType)
+    # Added by alfoa: the variable name is always considered a single string. If a comma is present, we remove any leading spaces here
+    # from StringType to StringNoLeadingSpacesType
+    variableInput.addParam("name", InputTypes.StringNoLeadingSpacesType)
     variableInput.addParam("shape", InputTypes.IntegerListType, required=False)
     distributionInput = InputData.parameterInputFactory("distribution", contentType=InputTypes.StringType)
     distributionInput.addParam("dim", InputTypes.IntegerType)
-=======
-    # Added by alfoa: the variable name is always considered a single string. If a comma is present, we remove any leading spaces here
-    # from StringType to StringNoLeadingSpacesType
-    variableInput.addParam("name", InputData.StringNoLeadingSpacesType)
-    variableInput.addParam("shape", InputData.IntegerListType, required=False)
-    distributionInput = InputData.parameterInputFactory("distribution", contentType=InputData.StringType)
-    distributionInput.addParam("dim", InputData.IntegerType)
->>>>>>> 17f0bb38
 
     variableInput.addSub(distributionInput)
 
@@ -94,21 +87,13 @@
 
     inputSpecification.addSub(variablesTransformationInput)
 
-<<<<<<< HEAD
     constantInput = InputData.parameterInputFactory("constant", contentType=InputTypes.InterpretedListType)
-    constantInput.addParam("name", InputTypes.StringType, True)
+    # Added by alfoa: the variable name is always considered a single string. If a comma is present, we remove any leading spaces here
+    # from StringType to StringNoLeadingSpacesType
+    constantInput.addParam("name", InputTypes.StringNoLeadingSpacesType, True)
     constantInput.addParam("shape", InputTypes.IntegerListType, required=False)
     constantInput.addParam("source", InputTypes.StringType, required=False)
     constantInput.addParam("index", InputTypes.IntegerType, required=False)
-=======
-    constantInput = InputData.parameterInputFactory("constant", contentType=InputData.InterpretedListType)
-    # Added by alfoa: the variable name is always considered a single string. If a comma is present, we remove any leading spaces here
-    # from StringType to StringNoLeadingSpacesType
-    constantInput.addParam("name", InputData.StringNoLeadingSpacesType, True)
-    constantInput.addParam("shape", InputData.IntegerListType, required=False)
-    constantInput.addParam("source", InputData.StringType, required=False)
-    constantInput.addParam("index", InputData.IntegerType, required=False)
->>>>>>> 17f0bb38
 
     inputSpecification.addSub(constantInput)
 
