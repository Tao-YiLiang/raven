--- conflicted
+++ resolved
@@ -66,21 +66,15 @@
     # from StringType to StringNoLeadingSpacesType
     variableInput.addParam("name", InputTypes.StringNoLeadingSpacesType)
     variableInput.addParam("shape", InputTypes.IntegerListType, required=False)
-<<<<<<< HEAD
-=======
     distributionInput = InputData.parameterInputFactory("distribution", contentType=InputTypes.StringType)
     distributionInput.addParam("dim", InputTypes.IntegerType)
->>>>>>> aa3993a6
 
     distributionInput = InputData.parameterInputFactory("distribution", contentType=InputTypes.StringType)
     distributionInput.addParam("dim", InputTypes.IntegerType)
     variableInput.addSub(distributionInput)
 
     functionInput = InputData.parameterInputFactory("function", contentType=InputTypes.StringType)
-<<<<<<< HEAD
-=======
-
->>>>>>> aa3993a6
+
     variableInput.addSub(functionInput)
 
     inputSpecification.addSub(variableInput)
