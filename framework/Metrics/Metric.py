--- conflicted
+++ resolved
@@ -18,17 +18,10 @@
 """
 import abc
 
-<<<<<<< HEAD
-from BaseClasses import BaseInterface
-from utils import utils
-
-class Metric(utils.metaclass_insert(abc.ABCMeta, BaseInterface)):
-=======
 from BaseClasses import BaseEntity
 from utils import utils
 
 class Metric(utils.metaclass_insert(abc.ABCMeta, BaseEntity)):
->>>>>>> 0a3d3315
   """
     This is the general interface to any RAVEN metric object.
     It contains an initialize, a _readMoreXML, and an evaluation (i.e., distance) methods
