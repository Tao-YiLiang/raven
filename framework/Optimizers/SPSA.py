--- conflicted
+++ resolved
@@ -90,16 +90,12 @@
       self.stochasticDistribution.p = 0.5
       self.stochasticDistribution.initializeDistribution()
       # Initialize bernoulli distribution for random perturbation. Add artificial noise to avoid that specular loss functions get false positive convergence
-<<<<<<< HEAD
+
       # FIXME there has to be a better way to get two random numbers
       self.stochasticEngine = lambda: [(0.5+Distributions.random()*(1.+Distributions.random()/1000.*Distributions.randomIntegers(-1, 1, self))) if self.stochasticDistribution.rvs() == 1 else
                                    -1.*(0.5+Distributions.random()*(1.+Distributions.random()/1000.*Distributions.randomIntegers(-1, 1, self))) for _ in range(self.nVar)]
       #self.stochasticEngine = lambda: [1.0+(Distributions.random()/1000.0)*Distributions.randomIntegers(-1, 1, self) if self.stochasticDistribution.rvs() == 1 else
       #                                -1.0+(Distributions.random()/1000.0)*Distributions.randomIntegers(-1, 1, self) for _ in range(self.nVar)]
-=======
-      self.stochasticEngine = lambda: [1.0+(Distributions.random()/1000.0)*Distributions.randomIntegers(-1, 1, self) if self.stochasticDistribution.rvs() == 1 else
-                                      -1.0+(Distributions.random()/1000.0)*Distributions.randomIntegers(-1, 1, self) for _ in range(len(self.optVars))]
->>>>>>> 2b8a38c0
     else:
       self.raiseAnError(IOError, self.paramDict['stochasticEngine']+'is currently not supported for SPSA')
 
@@ -296,7 +292,7 @@
       #get central response for this trajectory: how?? TODO FIXME
       #centralResponseIndex = self._checkModelFinish(traj,self.counter['varsUpdate'][traj]-1,'v')[1]
       #self.estimateStochasticity(gradient,self.gradDict['pertPoints'][traj][self.counter['varsUpdate'][traj]-1],varK,centralResponseIndex) #TODO need current point too!
-<<<<<<< HEAD
+
       varKPlus,modded = self._generateVarsUpdateConstrained(ak,gradient,varK)
       #if the new point was modified by the constraint, reset the step size
       print('DEBUGG modded:',modded)
@@ -305,15 +301,7 @@
         print('DEBUGG resetting step size for trajectory',traj)
       varKPlusDenorm = self.denormalizeData(varKPlus)
       print('DEBUGG varKPlusDenorm:',varKPlusDenorm)
-=======
-
-      # get the new optimal point, given constraints
-      varKPlus = self._generateVarsUpdateConstrained(ak,gradient,varK)
-      # denormalize the new optimal point so the right values get run
-      varKPlusDenorm = self.denormalizeData(varKPlus)
-      print('DEBUGG ... moving opt point to',varKPlusDenorm)
-      # fill sample dictionary
->>>>>>> 2b8a38c0
+
       for var in self.optVars:
         self.values[var] = copy.deepcopy(varKPlusDenorm[var])
         #self.optVarsHist[traj][self.counter['varsUpdate'][traj]][var] = copy.deepcopy(varKPlus[var])
@@ -549,7 +537,7 @@
       @ In, iterNum, int, current iteration index
       @ Out, ak, float, current value for gain ak
     """
-<<<<<<< HEAD
+
     #TODO FIXME is this a good idea?
     try:
       ak = self.counter['lastStepSize'][traj]
@@ -566,18 +554,7 @@
     # we switch to a decay constant strategy (above)). Another strategy needs to be find.
     #### OLD ### skip the line check for now
     if iterNum > 1 and iterNum <= int(self.limit['mdlEval']/50.0):
-=======
-    a, A, alpha = paramDict['a'], paramDict['A'], paramDict['alpha']
-    ak = a / (10.*iterNum + A) ** alpha
-    #return ak
-    # the line search with surrogate unfortunately does not work very well (we use it just at the begin of the search and after that
-    # we switch to a decay constant strategy (above)). Another strategy needs to be find.
-    # TODO FIXME don't use iterNum > 1!  Use something else that the multilevel can tweak, like checking if the old grad eval is an empty dict.
-    #if iterNum > 1 and iterNum <= int(self.limit['mdlEval']/50.0): #what's with 50.?
-    # TODO this doesn't probably do what's expected for multilevel
-    if False:#len(self.counter['gradientHistory'][traj][1]) > 0 and iterNum <= int(self.limit['mdlEval']/50.0): #what's with 50.?
-      print('DEBUGG ... using line search to compute gain sequence ...')
->>>>>>> 2b8a38c0
+
       # we use a line search algorithm for finding the best learning rate (using a surrogate)
       # if it fails, we use a decay rate (ak = a / (iterNum + A) ** alpha)
       objEvaluateROM = SupervisedLearning.returnInstance('SciKitLearn', self, **{'SKLtype':'neighbors|KNeighborsRegressor', 'Features':','.join(list(self.optVars)), 'Target':self.objVar, 'n_neighbors':5,'weights':'distance'})
