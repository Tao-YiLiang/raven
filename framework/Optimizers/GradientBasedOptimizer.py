# Copyright 2017 Battelle Energy Alliance, LLC
#
# Licensed under the Apache License, Version 2.0 (the "License");
# you may not use this file except in compliance with the License.
# You may obtain a copy of the License at
#
# http://www.apache.org/licenses/LICENSE-2.0
#
# Unless required by applicable law or agreed to in writing, software
# distributed under the License is distributed on an "AS IS" BASIS,
# WITHOUT WARRANTIES OR CONDITIONS OF ANY KIND, either express or implied.
# See the License for the specific language governing permissions and
# limitations under the License.
"""
  This module contains the Gradient Based Optimization strategy

  Created on June 16, 2016
  @author: chenj
"""
#for future compatibility with Python 3--------------------------------------------------------------
from __future__ import division, print_function, unicode_literals, absolute_import
import warnings
warnings.simplefilter('default',DeprecationWarning)
#if not 'xrange' in dir(__builtins__): xrange = range
#End compatibility block for Python 3----------------------------------------------------------------

#External Modules------------------------------------------------------------------------------------
import sys
import os
import copy
import abc
import numpy as np
from numpy import linalg as LA
from sklearn.neighbors import NearestNeighbors
#External Modules End--------------------------------------------------------------------------------

#Internal Modules------------------------------------------------------------------------------------
from .Optimizer import Optimizer
from Assembler import Assembler
from utils import utils,cached_ndarray
#Internal Modules End--------------------------------------------------------------------------------

class GradientBasedOptimizer(Optimizer):
  """
    This is the base class for gradient based optimizer. The following methods need to be overridden by all derived class
    self.localLocalInputAndChecks(self, xmlNode)
    self.localLocalInitialize(self, solutionExport = None)
    self.localLocalGenerateInput(self,model,oldInput)
    self.localEvaluateGradient(self, optVarsValues, gradient = None)
  """
  def __init__(self):
    """
      Default Constructor that will initialize member variables with reasonable
      defaults or empty lists/dictionaries where applicable.
      @ In, None
      @ Out, None
    """
    Optimizer.__init__(self)
    self.constraintHandlingPara     = {}              # Dict containing parameters for parameters related to constraints handling
    self.gradientNormTolerance      = 1.e-3           # tolerance on the L2 norm of the gradient
    self.gradDict                   = {}              # Dict containing information for gradient related operations
    self.gradDict['numIterForAve']  = 1               # Number of iterations for gradient estimation averaging
    self.gradDict['pertNeeded']     = 1               # Number of perturbation needed to evaluate gradient
    self.gradDict['pertPoints']     = {}              # Dict containing normalized inputs sent to model for gradient evaluation
    self.readyVarsUpdate            = {}              # Bool variable indicating the finish of gradient evaluation and the ready to update decision variables
    self.counter['perturbation']    = {}              # Counter for the perturbation performed.
    self.counter['gradientHistory'] = {}              # In this dict we store the gradient value (versor) for current and previous iterations {'trajectoryID':[{},{}]}
    self.counter['gradNormHistory'] = {}              # In this dict we store the gradient norm for current and previous iterations {'trajectoryID':[float,float]}
    self.counter['varsUpdate'     ] = {}
    self.counter['solutionUpdate' ] = {}
    self.counter['lastStepSize'   ] = {}              # counter to track the last step size taken, by trajectory
    self.convergeTraj = {}

  def localInputAndChecks(self, xmlNode):
    """
      Method to read the portion of the xml input that belongs to all gradient based optimizer only
      and initialize some stuff based on the inputs got
      @ In, xmlNode, xml.etree.ElementTree.Element, Xml element node
      @ Out, None
    """
    convergence = xmlNode.find("convergence")
    if convergence is not None:
      gradientThreshold = convergence.find("gradientThreshold")
      try:
        self.gradientNormTolerance = float(gradientThreshold.text) if gradientThreshold is not None else self.gradientNormTolerance
      except ValueError:
        self.raiseAnError(ValueError, 'Not able to convert <gradientThreshold> into a float.')

  def localInitialize(self,solutionExport=None):
    """
      Method to initialize settings that belongs to all gradient based optimizer
      @ In, solutionExport, DataObject, optional, a PointSet to hold the solution
      @ Out, None
    """
    self.gradDict['numIterForAve'] = int(self.paramDict.get('numGradAvgIterations', 1))
    for traj in self.optTraj:
      self.gradDict['pertPoints'][traj]      = {}
      self.counter['perturbation'][traj]     = 0
      self.counter['varsUpdate'][traj]       = 0
      self.counter['solutionUpdate'][traj]   = 0
      self.counter['gradientHistory'][traj]  = [{},{}]
      self.counter['gradNormHistory'][traj]  = [0.0,0.0]
      self.optVarsHist[traj]                 = {}
      self.readyVarsUpdate[traj]             = False
      self.convergeTraj[traj]                = False
    for traj in self.optTraj:
      self.gradDict['pertPoints'][traj] = {}
    # end job runnable equal to number of trajectory
    self._endJobRunnable = len(self.optTraj)
    #specializing the self.localLocalInitialize()
    if solutionExport != None:
      self.localLocalInitialize(solutionExport=solutionExport)
    else:
      self.localLocalInitialize()

  @abc.abstractmethod
  def localLocalInitialize(self, solutionExport = None):
    """
      Method to initialize local settings.
      @ In, solutionExport, DataObject, optional, a PointSet to hold the solution
      @ Out, None
    """
    pass

  def localStillReady(self,ready): #,lastOutput=None
    """
      Determines if optimizer is ready to provide another input.  If not, and if jobHandler is finished, this will end sampling.
      @ In, ready, bool, variable indicating whether the caller is prepared for another input.
      @ Out, ready, bool, boolean variable indicating whether the caller is prepared for another input.
    """
    #let this be handled at the local subclass level for now
    return ready

  def _checkModelFinish(self, traj, updateKey, evalID):
    """
      Determines if the Model has finished running an input and returned the output
      @ In, traj, int, traj on which the input is being checked
      @ In, updateKey, int, the id of variable update on which the input is being checked
      @ In, evalID, int or string, indicating the id of the perturbation (int) or its a variable update (string 'v')
      @ Out, _checkModelFinish, tuple(bool, int), (1,realization dictionary),
            (indicating whether the Model has finished the evaluation over input identified by traj+updateKey+evalID, the index of the location of the input in dataobject)
    """
    if self.mdlEvalHist.isItEmpty():
      return (False,-1)

    #print('DEBUGG looking for prefix',traj,updateKey,evalID)
    prefix = self.mdlEvalHist.getMetadata('prefix')
    for index, pr in enumerate(prefix):
      pr = pr.split(utils.returnIdSeparator())[-1].split('_')
      # use 'prefix' to locate the input sent out. The format is: trajID + iterID + (v for variable update; otherwise id for gradient evaluation) + global ID
      #print('DEBUGG located prefix',pr)
      if pr[0] == str(traj) and pr[1] == str(updateKey) and pr[2] == str(evalID):
        return (True, index)
    return (False, -1)

  def localGenerateInput(self,model,oldInput):
    """
      Method to generate input for model to run
      @ In, model, model instance, it is the instance of a RAVEN model
      @ In, oldInput, list, a list of the original needed inputs for the model (e.g. list of files, etc. etc)
      @ Out, None
    """
    #self.readyVarsUpdate = {traj:False for traj in self.optTrajLive}
    pass

  def evaluateGradient(self, optVarsValues, traj):
    """
      Method to evaluate gradient based on perturbed points and model evaluations.
      @ In, optVarsValues, dict, dictionary containing NORMALIZED perturbed points.
                                 optVarsValues should have the form {pertIndex: {varName: [varValue1 varValue2]}}
                                 Therefore, each optVarsValues[pertIndex] should return a dict of variable values
                                 that is sufficient for gradient evaluation for at least one variable
                                 (depending on specific optimization algorithm)
      @ In, traj, int, the trajectory id
      @ Out, gradient, dict, dictionary containing gradient estimation. gradient should have the form {varName: gradEstimation}
    """
    gradArray = {}
    for var in self.optVars:
      gradArray[var] = np.ndarray((0,0)) #why are we initializing to this?
    # Evaluate gradient at each point
    for pertIndex in optVarsValues.keys():
      tempDictPerturbed = self.denormalizeData(optVarsValues[pertIndex])
      lossValue = copy.copy(self.lossFunctionEval(tempDictPerturbed)) #needs to be denormalized?
      lossDiff = lossValue[0] - lossValue[1]
      print('DEBUGG loss val:',lossValue)
      for var in self.optVars:
        if optVarsValues[pertIndex][var][0] != optVarsValues[pertIndex][var][1]:
          # even if the feature space is normalized, we compute the gradient in its space (transformed or not)
          gradArray[var] = np.append(gradArray[var], lossDiff/(optVarsValues[pertIndex][var][0]-optVarsValues[pertIndex][var][1])*1.0)
    gradient = {}
    for var in self.optVars:
      gradient[var] = gradArray[var].mean()
<<<<<<< HEAD
    gradient     = self.localEvaluateGradient(optVarsValues, gradient)
    print('DEBUGG gradient before norm:',gradient)
=======
    gradient = self.localEvaluateGradient(optVarsValues, gradient)
>>>>>>> 2b8a38c0
    gradientNorm =  np.linalg.norm(gradient.values())
    if gradientNorm > 0.0:
      for var in gradient.keys():
        gradient[var] = gradient[var]/gradientNorm
    print('DEBUGG gradient norm:',gradientNorm)
    self.counter['gradientHistory'][traj][1] = copy.deepcopy(self.counter['gradientHistory'][traj][0])
    self.counter['gradientHistory'][traj][0] = gradient
    self.counter['gradNormHistory'][traj][1] = copy.deepcopy(self.counter['gradNormHistory'][traj][0])
    self.counter['gradNormHistory'][traj][0] = gradientNorm
    print('DEBUGG old gradient:',self.counter['gradientHistory'][traj][1])
    print('DEBUGG new gradient:',self.counter['gradientHistory'][traj][0])
    return gradient

  def _createEvaluationIdentifier(self,trajID,iterID,evalType):
    """
      Create evaluation identifier
      @ In, trajID, integer, trajectory identifier
      @ In, iterID, integer, iteration number (identifier)
      @ In, evalType, integer or string, evaluation type (v for variable update; otherwise id for gradient evaluation)
      @ Out, identifier, string, the evaluation identifier
    """
    identifier = str(trajID) + '_' + str(iterID) + '_' + str(evalType)
    return identifier

  def localEvaluateGradient(self, optVarsValues, gradient = None):
    """
      Local method to evaluate gradient.
      @ In, optVarsValues, dict, dictionary containing perturbed points.
                                 optVarsValues should have the form {pertIndex: {varName: [varValue1 varValue2]}}
                                 Therefore, each optVarsValues[pertIndex] should return a dict of variable values
                                 that is sufficient for gradient evaluation for at least one variable
                                 (depending on specific optimization algorithm)
      @ In, gradient, dict, optional, dictionary containing gradient estimation by the caller.
                                      gradient should have the form {varName: gradEstimation}
      @ Out, gradient, dict, dictionary containing gradient estimation. gradient should have the form {varName: gradEstimation}
    """
    return gradient

  def checkConvergence(self):
    """
      Method to check whether the convergence criteria has been met.
      @ In, None
      @ Out, convergence, list, list of bool variable indicating whether the convergence criteria has been met for each trajectory.
    """
    convergence = True
    for traj in self.optTraj:
      if self.convergeTraj[traj] == False:
        convergence = False
        break
    return convergence

  def _updateConvergenceVector(self, traj, varsUpdate, currentLossValue):
    """
      Local method to update convergence vector.
      @ In, traj, int, identifier of the trajector to update
      @ In, varsUpdate, int, current variables update iteration number
      @ In, currentLossValue, float, current loss function value
      @ Out, None
    """
    if not self.convergeTraj[traj]:
      #if varsUpdate >= 1: multilevel can't rely on the varsUpdate number
      if len(self.counter['gradientHistory'][traj][1]) > 0:
        print('DEBUGG ... updating convergence vector ...')
        sizeArray = 1
        if self.gradDict['numIterForAve'] > 1:
          sizeArray+=self.gradDict['numIterForAve']
        objectiveOutputs = np.zeros(sizeArray)
        objectiveOutputs[0] = self.getLossFunctionGivenId(self._createEvaluationIdentifier(traj,varsUpdate-1,'v'))
        if sizeArray > 1:
          for i in range(sizeArray-1):
            identifier = (i+1)*2
            objectiveOutputs[i+1] = self.getLossFunctionGivenId(self._createEvaluationIdentifier(traj,varsUpdate-1,identifier))
        if any(np.isnan(objectiveOutputs)):
          self.raiseAnError(Exception,"the objective function evaluation for trajectory " +str(traj)+ "and iteration "+str(varsUpdate-1)+" has not been found!")
        oldVal = objectiveOutputs.mean()
        gradNorm = self.counter['gradNormHistory'][traj][0]
        varK = self.optVarsHist[traj][self.counter['varsUpdate'][traj]]
        varK = self.denormalizeData(varK)
        absDifference = abs(currentLossValue-oldVal)
        relativeDifference = abs(absDifference/oldVal)
        # checks
        sameCoordinateCheck = set(self.optVarsHist[traj][varsUpdate].items()) == set(self.optVarsHist[traj][varsUpdate-1].items())
        gradientNormCheck = gradNorm <= self.gradientNormTolerance
        absoluteTolCheck = absDifference <= self.absConvergenceTol
        relativeTolCheck = relativeDifference <= self.relConvergenceTol
        self.raiseAMessage("Trajectory: "+"%8i"% (traj)+      " | Iteration    : "+"%8i"% (varsUpdate)+ " | Loss function: "+"%8.2E"% (currentLossValue)+" |")
        self.raiseAMessage("Grad Norm : "+"%8.2E"% (gradNorm)+" | Relative Diff: "+"%8.2E"% (relativeDifference)+" | Abs Diff     : "+"%8.2E"% (absDifference)+" |")
        self.raiseAMessage("Variables :" +str(varK))

        if sameCoordinateCheck or gradientNormCheck or absoluteTolCheck or relativeTolCheck:
          print('DEBUGG trajectory converged:',traj)
          if sameCoordinateCheck:
            reason="same-coordinate"
          if gradientNormCheck:
            reason="gradient-norm  "
          if absoluteTolCheck:
            reason="absolute-tolerance"
          if relativeTolCheck:
            reason="relative-tolerance"
          self.raiseAMessage("Trajectory: "+"%8i"% (traj) +"   converged. Reason: "+reason)
          self.raiseAMessage("Grad Norm : "+"%8.2E"% (gradNorm)+" | Relative Diff: "+"%8.2E"% (relativeDifference)+" | Abs Diff     : "+"%8.2E"% (absDifference)+" |")
          self.convergeTraj[traj] = True
          self.removeConvergedTrajectory(traj)
          #for trajInd, tr in enumerate(self.optTrajLive):
          #  if tr == traj:
          #    self.optTrajLive.pop(trajInd)
          #    break
        else:
          print('DEBUGG trajectory NOT converged:',traj)

  def _removeRedundantTraj(self, trajToRemove, currentInput):
    """
      Local method to remove multiple trajectory
      @ In, trajToRemove, int, identifier of the trajector to remove
      @ In, currentInput, dict, the last variable on trajectory traj
      @ Out, None
    """
    removeFlag = False
    for traj in self.optTraj:
      if traj != trajToRemove:
        #FIXME this can be quite an expensive operation, looping through each other trajectory
        for updateKey in self.optVarsHist[traj].keys():
          inp = copy.deepcopy(self.optVarsHist[traj][updateKey]) #FIXME deepcopy needed?
          removeLocalFlag = True
          for var in self.optVars:
            if abs(inp[var] - currentInput[var]) > self.thresholdTrajRemoval:
              removeLocalFlag = False
              break
          if removeLocalFlag:
            removeFlag = True
            break
        if removeFlag:
          break

    if removeFlag:
      for trajInd, tr in enumerate(self.optTrajLive):
        if tr == trajToRemove:
          self.optTrajLive.pop(trajInd)
          break

  def localCheckConstraint(self, optVars, satisfaction = True):
    """
      Local method to check whether a set of decision variables satisfy the constraint or not
      @ In, optVars, dict, dictionary containing the value of decision variables to be checked, in form of {varName: varValue}
      @ In, satisfaction, bool, optional, variable indicating how the caller determines the constraint satisfaction at the point optVars
      @ Out, satisfaction, bool, variable indicating the satisfaction of constraints at the point optVars
    """
    return satisfaction

  def _getJobsByID(self,traj):
    """
      Overwrite only if you need something special at the end of each run....
      This function is used by optimizers that need to collect information from the just ended run
      @ In, traj, int, ID of the trajectory for whom we collect jobs
      @ Out, solutionExportUpdatedFlag, bool, True if the solutionExport needs updating
      @ Out, solutionIndeces, list(int), location of updates within the full targetEvaluation data object
    """
    solutionExportUpdatedFlag, index = self._checkModelFinish(traj, self.counter['solutionUpdate'][traj], 'v')
    solutionUpdateList = [solutionExportUpdatedFlag]
    solutionIndeces = [index]
    #sizeArray = 1
    if self.gradDict['numIterForAve'] > 1:
      #sizeArray+=self.gradDict['numIterForAve']
      for i in range(sizeArray-1):
        identifier = (i+1)*2
        solutionExportUpdatedFlag, index = self._checkModelFinish(traj, self.counter['solutionUpdate'][traj], str(identifier))
        solutionUpdateList.append(solutionExportUpdatedFlag)
        solutionIndeces.append(index)
      solutionExportUpdatedFlag = all(solutionUpdateList)
    return solutionExportUpdatedFlag,solutionIndeces

<<<<<<< HEAD
              self.counter['solutionUpdate'][traj] += 1
          else:
            break

  def fractionalStepChangeFromGradHistory(self,traj):
    """
      Uses the dot product between two successive gradients to determine a fractional multiplier for the step size.
      For instance, if the dot product is 1.0, we're consistently moving in a straight line, so increase step size.
      If the dot product is -1.0, we've gone forward and then backward again, so cut the step size down before moving again.
      If the dot product is 0.0, we're moving orthogonally, so don't change step size just yet.
      @ In, traj, int, the trajectory for whom we are creating a fractional step size
      @ Out, frac, float, the fraction by which to multiply the existing step size
    """
    #TODO FIXME someday, let user determine growth factor
    growthFactor = 2.0
    #if we don't have two evaluated gradients, just return 1.0
    grad0 = self.counter['gradientHistory'][traj][0]
    grad1 = self.counter['gradientHistory'][traj][1]
    if len(grad1) < 1:
      return 1.0
    #otherwise, do the dot product between the last two gradients
    prod = np.sum(list(grad0[key]*grad1[key] for key in grad0.keys()))
    #rescale from [-1, 1] to [1/g, g]
    frac = growthFactor**prod
    print('DEBUGG product:',prod)
    print('DEBUGG frac:',frac)
    return frac
=======
    #### OLD ####
    #  # check convergence FIXME why do we do this here??? This is a "amIready" kind of task!
    #  self._updateConvergenceVector(traj, self.counter['solutionUpdate'][traj], currentObjectiveValue)
>>>>>>> 2b8a38c0
<|MERGE_RESOLUTION|>--- conflicted
+++ resolved
@@ -190,12 +190,8 @@
     gradient = {}
     for var in self.optVars:
       gradient[var] = gradArray[var].mean()
-<<<<<<< HEAD
-    gradient     = self.localEvaluateGradient(optVarsValues, gradient)
-    print('DEBUGG gradient before norm:',gradient)
-=======
+
     gradient = self.localEvaluateGradient(optVarsValues, gradient)
->>>>>>> 2b8a38c0
     gradientNorm =  np.linalg.norm(gradient.values())
     if gradientNorm > 0.0:
       for var in gradient.keys():
@@ -367,7 +363,19 @@
       solutionExportUpdatedFlag = all(solutionUpdateList)
     return solutionExportUpdatedFlag,solutionIndeces
 
-<<<<<<< HEAD
+              tempTrajOutput = tempOutput.get(trajID, {})
+              for var in self.solutionExport.getParaKeys('outputs'):
+                if var in self.optVars:
+                  tempTrajOutputVar = copy.deepcopy(tempTrajOutput.get(var, np.asarray([])))
+                  self.solutionExport.updateOutputValue([trajID,var],np.append(tempTrajOutputVar,np.asarray(inputeval[var][index])))
+                elif var == self.objVar:
+                  tempTrajOutputVar = copy.deepcopy(tempTrajOutput.get(var, np.asarray([])))
+                  #self.solutionExport.updateOutputValue([trajID,var], np.append(tempTrajOutputVar,np.asarray(outputeval[var][index])))
+                  self.solutionExport.updateOutputValue([trajID,var], np.append(tempTrajOutputVar,np.asarray(currentObjectiveValue)))
+              if 'varsUpdate' in self.solutionExport.getParaKeys('outputs'):
+                tempTrajOutputVar = copy.deepcopy(tempTrajOutput.get('varsUpdate', np.asarray([])))
+                self.solutionExport.updateOutputValue([trajID,'varsUpdate'], np.append(tempTrajOutputVar,np.asarray([self.counter['solutionUpdate'][traj]])))
+
               self.counter['solutionUpdate'][traj] += 1
           else:
             break
@@ -395,8 +403,3 @@
     print('DEBUGG product:',prod)
     print('DEBUGG frac:',frac)
     return frac
-=======
-    #### OLD ####
-    #  # check convergence FIXME why do we do this here??? This is a "amIready" kind of task!
-    #  self._updateConvergenceVector(traj, self.counter['solutionUpdate'][traj], currentObjectiveValue)
->>>>>>> 2b8a38c0
