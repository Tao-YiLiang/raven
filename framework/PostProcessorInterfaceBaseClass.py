"""
Created on December 1st, 2015

"""
from __future__ import division, print_function, unicode_literals, absolute_import
import warnings
warnings.simplefilter('default',DeprecationWarning)

#External Modules------------------------------------------------------------------------------------
import abc
import os
import numpy as np
#External Modules End--------------------------------------------------------------------------------

#Internal Modules------------------------------------------------------------------------------------
from cached_ndarray import c1darray
import utils
import MessageHandler
#Internal Modules End--------------------------------------------------------------------------------

class PostProcessorInterfaceBase(utils.metaclass_insert(abc.ABCMeta,object),MessageHandler.MessageUser):
  """
<<<<<<< HEAD
    This class is the base interfaced post-processor clas
=======
    This class is the base interfaced post-processor class
>>>>>>> 8321fd79
    It contains the three methods that need to be implemented:
      - initialize
      - run
      - readMoreXML
  """

  def __init__(self, messageHandler):
    """
      Constructor
      @ In, messageHandler, MessageHandler, message handler object
      @ Out, None
    """
    self.type = self.__class__.__name__
    self.name = self.__class__.__name__
    self.messageHandler = messageHandler


  def initialize(self):
    """
      Method to initialize the Interfaced Post-processor. Note that the user needs to specify two mandatory variables:
       - self.inputFormat:  dataObject that the PP is supposed to receive in input
       - self.outputFormat: dataObject that the PP is supposed to generate in output
      These two variables check that the input and output dictionaries match what PP is supposed to receive and generate
      Refer to the manual on the format of these two dictionaries
      @ In, None
      @ Out, None
    """
    self.inputFormat  = None
    self.outputFormat = None

  def readMoreXML(self,xmlNode):
    """
      Function that reads elements this post-processor will use
      @ In, xmlNode, ElementTree, Xml element node
      @ Out, None
    """
    pass

  def run(self,inputDic):
    """
     Method to post-process the dataObjects
     @ In, inputDic, dict, dictionary which contains the data inside the input DataObject
     @ Out, None

    """
    pass

  def checkGeneratedDicts(self,outputDic):
    """
      Method to check that dictionary generated in def run(self, inputDic) is consistent
      @ In, outputDic, dict, dictionary generated by the run method
      @ Out, True/False, bool, outcome of the outputDic check
    """
    if self.checkOutputFormat(outputDic['data']['input']) and self.checkOutputFormat(outputDic['data']['output']):
      return True
    else:
      return False

  def checkOutputFormat(self,outputDic):
    """
      This method checks that the generated output part of the generated dictionary is built accordingly to outputFormat
      @ In, outputDic, dict, dictionary generated by the run method
      @ Out, outcome, bool, outcome of the outputDic check (True/False)
    """
    outcome = True
    if isinstance(outputDic,dict):
      if self.outputFormat == 'HistorySet' or self.outputFormat == 'History':
        for key in outputDic:
          if isinstance(outputDic[key],dict):
            outcome = outcome and True
          else:
            outcome = outcome and False
          for keys in outputDic[key]:
            if isinstance(outputDic[key][keys],(np.ndarray,c1darray)):
              outcome = outcome and True
            else:
              outcome = outcome and False
      else:
        for key in outputDic:
          if isinstance(outputDic[key],(np.ndarray,c1darray)):
            outcome = outcome and True
          else:
            outcome = outcome and False
    else:
      outcome = outcome and False
    return outcome


  def checkInputFormat(self,inputDic):
    """
      This method checks that the generated input part of the generated dictionary is built accordingly to inputFormat
      @ In, inputDic, dict, dictionary generated by the run method
      @ Out, outcome, bool, outcome of the inputDic check (True/False)
    """

    outcome = True
    if isinstance(inputDic,dict):
      for key in inputDic:
        if isinstance(inputDic[key],np.ndarray):
          outcome = outcome and True
        else:
          outcome = outcome and False
    else:
      outcome = False
    return outcome


  def checkArrayMonotonicity(time):
    """
      This method checks that an array is increasing monotonically
      @ In, time, numpy array, array to be checked
      @ Out, outcome, bool, outcome of the monotonicity check
    """
    outcome = True
    for t in time:
      if t != 0:
        if time[t] > time[t-1]:
          outcome = outcome and True
        else:
          outcome = outcome and False
    return outcome<|MERGE_RESOLUTION|>--- conflicted
+++ resolved
@@ -20,11 +20,7 @@
 
 class PostProcessorInterfaceBase(utils.metaclass_insert(abc.ABCMeta,object),MessageHandler.MessageUser):
   """
-<<<<<<< HEAD
-    This class is the base interfaced post-processor clas
-=======
     This class is the base interfaced post-processor class
->>>>>>> 8321fd79
     It contains the three methods that need to be implemented:
       - initialize
       - run
