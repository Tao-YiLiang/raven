# Copyright 2017 Battelle Energy Alliance, LLC
#
# Licensed under the Apache License, Version 2.0 (the "License");
# you may not use this file except in compliance with the License.
# You may obtain a copy of the License at
#
# http://www.apache.org/licenses/LICENSE-2.0
#
# Unless required by applicable law or agreed to in writing, software
# distributed under the License is distributed on an "AS IS" BASIS,
# WITHOUT WARRANTIES OR CONDITIONS OF ANY KIND, either express or implied.
# See the License for the specific language governing permissions and
# limitations under the License.
"""
Module where the base class and the specialization of different type of Model are
"""
#for future compatibility with Python 3--------------------------------------------------------------
from __future__ import division, print_function, unicode_literals, absolute_import
import warnings
warnings.simplefilter('default',DeprecationWarning)
#End compatibility block for Python 3----------------------------------------------------------------

#External Modules------------------------------------------------------------------------------------
import copy
import inspect
import itertools
import numpy as np
#External Modules End--------------------------------------------------------------------------------

#Internal Modules------------------------------------------------------------------------------------
from .Dummy import Dummy
import SupervisedLearning
from utils import utils
from utils import xmlUtils
from utils import InputData
import Files
import LearningGate
#Internal Modules End--------------------------------------------------------------------------------


class ROM(Dummy):
  """
    ROM stands for Reduced Order Model. All the models here, first learn than predict the outcome
  """

  @classmethod
  def getInputSpecification(cls):
    """
      Method to get a reference to a class that specifies the input data for
      class cls. This one seems a bit excessive, are all of these for this class?
      @ In, cls, the class for which we are retrieving the specification
      @ Out, inputSpecification, InputData.ParameterInput, class to use for
        specifying input of cls.
    """
    inputSpecification = super(ROM, cls).getInputSpecification()

    IndexSetInputType = InputData.makeEnumType("indexSet","indexSetType",["TensorProduct","TotalDegree","HyperbolicCross","Custom"])
    CriterionInputType = InputData.makeEnumType("criterion", "criterionType", ["bic","aic","gini","entropy","mse"])

    # general
    inputSpecification.addSub(InputData.parameterInputFactory('Features',contentType=InputData.StringType))
    inputSpecification.addSub(InputData.parameterInputFactory('Target',contentType=InputData.StringType))
    # segmenting and clustering
    segment = InputData.parameterInputFactory("Segment", strictMode=True)
    segmentGroups = InputData.makeEnumType('segmentGroup', 'sesgmentGroupType', ['segment', 'cluster', 'interpolate'])
    segment.addParam('grouping', segmentGroups)
    subspace = InputData.parameterInputFactory('subspace', InputData.StringType)
    subspace.addParam('divisions', InputData.IntegerType, False)
    subspace.addParam('pivotLength', InputData.FloatType, False)
    subspace.addParam('shift', InputData.StringType, False)
    segment.addSub(subspace)
    clsfr = InputData.parameterInputFactory('Classifier', strictMode=True, contentType=InputData.StringType)
    clsfr.addParam('class', InputData.StringType, True)
    clsfr.addParam('type', InputData.StringType, True)
    segment.addSub(clsfr)
    metric = InputData.parameterInputFactory('Metric', strictMode=True, contentType=InputData.StringType)
    metric.addParam('class', InputData.StringType, True)
    metric.addParam('type', InputData.StringType, True)
    segment.addSub(metric)
    feature = InputData.parameterInputFactory('feature', strictMode=True, contentType=InputData.StringType)
    feature.addParam('weight', InputData.FloatType)
    segment.addSub(feature)
    segment.addSub(InputData.parameterInputFactory('macroParameter', contentType=InputData.StringType))
    inputSpecification.addSub(segment)
    # unsorted
    inputSpecification.addSub(InputData.parameterInputFactory("persistence", InputData.StringType))
    inputSpecification.addSub(InputData.parameterInputFactory("gradient", InputData.StringType))
    inputSpecification.addSub(InputData.parameterInputFactory("simplification", InputData.FloatType))
    inputSpecification.addSub(InputData.parameterInputFactory("graph", InputData.StringType))
    inputSpecification.addSub(InputData.parameterInputFactory("beta", InputData.FloatType))
    inputSpecification.addSub(InputData.parameterInputFactory("knn", InputData.IntegerType))
    inputSpecification.addSub(InputData.parameterInputFactory("partitionPredictor", InputData.StringType))
    inputSpecification.addSub(InputData.parameterInputFactory("smooth", InputData.StringType))
    inputSpecification.addSub(InputData.parameterInputFactory("kernel", InputData.StringType))
    inputSpecification.addSub(InputData.parameterInputFactory("bandwidth", InputData.FloatType))
    inputSpecification.addSub(InputData.parameterInputFactory("p", InputData.IntegerType))
    inputSpecification.addSub(InputData.parameterInputFactory("SKLtype", InputData.StringType))
    inputSpecification.addSub(InputData.parameterInputFactory("n_iter", InputData.IntegerType))
    inputSpecification.addSub(InputData.parameterInputFactory("tol", InputData.StringType))
    inputSpecification.addSub(InputData.parameterInputFactory("alpha_1", InputData.FloatType))
    inputSpecification.addSub(InputData.parameterInputFactory("alpha_2", InputData.FloatType))
    inputSpecification.addSub(InputData.parameterInputFactory("lambda_1", InputData.FloatType))
    inputSpecification.addSub(InputData.parameterInputFactory("lambda_2", InputData.FloatType))
    inputSpecification.addSub(InputData.parameterInputFactory("compute_score", InputData.StringType)) #bool
    inputSpecification.addSub(InputData.parameterInputFactory("threshold_lambda", InputData.FloatType))
    inputSpecification.addSub(InputData.parameterInputFactory("fit_intercept", InputData.StringType))  #bool
    inputSpecification.addSub(InputData.parameterInputFactory("normalize", InputData.StringType))  #bool
    inputSpecification.addSub(InputData.parameterInputFactory("verbose", InputData.StringType)) #bool
    inputSpecification.addSub(InputData.parameterInputFactory("alpha", InputData.FloatType))
    inputSpecification.addSub(InputData.parameterInputFactory("l1_ratio", InputData.FloatType))
    inputSpecification.addSub(InputData.parameterInputFactory("max_iter", InputData.StringType))
    inputSpecification.addSub(InputData.parameterInputFactory("warm_start", InputData.StringType)) #bool
    inputSpecification.addSub(InputData.parameterInputFactory("positive", InputData.StringType)) #bool?
    inputSpecification.addSub(InputData.parameterInputFactory("eps", InputData.FloatType))
    inputSpecification.addSub(InputData.parameterInputFactory("n_alphas", InputData.IntegerType))
    inputSpecification.addSub(InputData.parameterInputFactory("precompute", InputData.StringType))
    inputSpecification.addSub(InputData.parameterInputFactory("n_nonzero_coefs", InputData.StringType))
    inputSpecification.addSub(InputData.parameterInputFactory("fit_path", InputData.StringType)) #bool
    inputSpecification.addSub(InputData.parameterInputFactory("max_n_alphas", InputData.IntegerType))
    inputSpecification.addSub(InputData.parameterInputFactory("criterion", CriterionInputType))
    inputSpecification.addSub(InputData.parameterInputFactory("penalty", InputData.StringType)) #enum
    inputSpecification.addSub(InputData.parameterInputFactory("dual", InputData.StringType)) #bool
    inputSpecification.addSub(InputData.parameterInputFactory("C", InputData.FloatType))
    inputSpecification.addSub(InputData.parameterInputFactory("intercept_scaling", InputData.FloatType))
    inputSpecification.addSub(InputData.parameterInputFactory("class_weight", InputData.StringType))
    inputSpecification.addSub(InputData.parameterInputFactory("random_state", InputData.StringType))
    inputSpecification.addSub(InputData.parameterInputFactory("cv", InputData.StringType))
    inputSpecification.addSub(InputData.parameterInputFactory("shuffle", InputData.StringType)) #bool
    inputSpecification.addSub(InputData.parameterInputFactory("loss", InputData.StringType)) #enum
    inputSpecification.addSub(InputData.parameterInputFactory("epsilon", InputData.FloatType))
    inputSpecification.addSub(InputData.parameterInputFactory("eta0", InputData.FloatType))
    inputSpecification.addSub(InputData.parameterInputFactory("solver", InputData.StringType)) #enum
    inputSpecification.addSub(InputData.parameterInputFactory("alphas", InputData.StringType))
    inputSpecification.addSub(InputData.parameterInputFactory("scoring", InputData.StringType))
    inputSpecification.addSub(InputData.parameterInputFactory("gcv_mode", InputData.StringType)) #enum
    inputSpecification.addSub(InputData.parameterInputFactory("store_cv_values", InputData.StringType)) #bool
    inputSpecification.addSub(InputData.parameterInputFactory("learning_rate", InputData.StringType)) #enum
    inputSpecification.addSub(InputData.parameterInputFactory("power_t", InputData.FloatType))
    inputSpecification.addSub(InputData.parameterInputFactory("multi_class", InputData.StringType))
    inputSpecification.addSub(InputData.parameterInputFactory("kernel", InputData.StringType)) #enum
    inputSpecification.addSub(InputData.parameterInputFactory("degree", InputData.IntegerType))
    inputSpecification.addSub(InputData.parameterInputFactory("gamma", InputData.FloatType))
    inputSpecification.addSub(InputData.parameterInputFactory("coef0", InputData.FloatType))
    inputSpecification.addSub(InputData.parameterInputFactory("probability", InputData.StringType)) #bool
    inputSpecification.addSub(InputData.parameterInputFactory("shrinking", InputData.StringType)) #bool
    inputSpecification.addSub(InputData.parameterInputFactory("cache_size", InputData.FloatType))
    inputSpecification.addSub(InputData.parameterInputFactory("nu", InputData.FloatType))
    inputSpecification.addSub(InputData.parameterInputFactory("code_size", InputData.FloatType))
    inputSpecification.addSub(InputData.parameterInputFactory("fit_prior", InputData.StringType)) #bool
    inputSpecification.addSub(InputData.parameterInputFactory("class_prior", InputData.StringType))
    inputSpecification.addSub(InputData.parameterInputFactory("binarize", InputData.FloatType))
    inputSpecification.addSub(InputData.parameterInputFactory("n_neighbors", InputData.IntegerType))
    inputSpecification.addSub(InputData.parameterInputFactory("weights", InputData.StringType)) #enum
    inputSpecification.addSub(InputData.parameterInputFactory("algorithm", InputData.StringType)) #enum
    inputSpecification.addSub(InputData.parameterInputFactory("leaf_size", InputData.IntegerType))
    inputSpecification.addSub(InputData.parameterInputFactory("metric", InputData.StringType)) #enum?
    inputSpecification.addSub(InputData.parameterInputFactory("radius", InputData.FloatType))
    inputSpecification.addSub(InputData.parameterInputFactory("outlier_label", InputData.StringType))
    inputSpecification.addSub(InputData.parameterInputFactory("shrink_threshold", InputData.StringType))
    inputSpecification.addSub(InputData.parameterInputFactory("priors", InputData.StringType))
    inputSpecification.addSub(InputData.parameterInputFactory("reg_param", InputData.FloatType))
    inputSpecification.addSub(InputData.parameterInputFactory("splitter", InputData.StringType)) #enum
    inputSpecification.addSub(InputData.parameterInputFactory("max_features", InputData.StringType))
    inputSpecification.addSub(InputData.parameterInputFactory("max_depth", InputData.StringType))
    inputSpecification.addSub(InputData.parameterInputFactory("min_samples_split", InputData.IntegerType))
    inputSpecification.addSub(InputData.parameterInputFactory("min_samples_leaf", InputData.IntegerType))
    inputSpecification.addSub(InputData.parameterInputFactory("max_leaf_nodes", InputData.StringType))
    inputSpecification.addSub(InputData.parameterInputFactory("regr", InputData.StringType)) #enum
    inputSpecification.addSub(InputData.parameterInputFactory("corr", InputData.StringType)) #enum?
    inputSpecification.addSub(InputData.parameterInputFactory("beta0", InputData.StringType))
    inputSpecification.addSub(InputData.parameterInputFactory("storage_mode", InputData.StringType)) #enum
    inputSpecification.addSub(InputData.parameterInputFactory("theta0", InputData.StringType))
    inputSpecification.addSub(InputData.parameterInputFactory("thetaL", InputData.StringType))
    inputSpecification.addSub(InputData.parameterInputFactory("thetaU", InputData.StringType))
    inputSpecification.addSub(InputData.parameterInputFactory("nugget", InputData.FloatType))
    inputSpecification.addSub(InputData.parameterInputFactory("optimizer", InputData.StringType)) #enum
    inputSpecification.addSub(InputData.parameterInputFactory("random_start", InputData.IntegerType))
    # GaussPolynomialROM and HDMRRom
    inputSpecification.addSub(InputData.parameterInputFactory("IndexPoints", InputData.StringType))
    inputSpecification.addSub(InputData.parameterInputFactory("IndexSet", contentType=IndexSetInputType))
    inputSpecification.addSub(InputData.parameterInputFactory('pivotParameter', contentType=InputData.StringType))
    inputSpecification.addSub(InputData.parameterInputFactory("PolynomialOrder", InputData.IntegerType))
    inputSpecification.addSub(InputData.parameterInputFactory("SobolOrder", InputData.IntegerType))
    inputSpecification.addSub(InputData.parameterInputFactory("SparseGrid", InputData.StringType))
    InterpolationInput = InputData.parameterInputFactory('Interpolation', contentType=InputData.StringType)
    InterpolationInput.addParam("quad", InputData.StringType, False)
    InterpolationInput.addParam("poly", InputData.StringType, False)
    InterpolationInput.addParam("weight", InputData.FloatType, False)
    inputSpecification.addSub(InterpolationInput)
    # ARMA
    inputSpecification.addSub(InputData.parameterInputFactory('correlate', InputData.StringListType))
    inputSpecification.addSub(InputData.parameterInputFactory("P", InputData.IntegerType))
    inputSpecification.addSub(InputData.parameterInputFactory("Q", InputData.IntegerType))
    inputSpecification.addSub(InputData.parameterInputFactory("seed", InputData.IntegerType))
    inputSpecification.addSub(InputData.parameterInputFactory("reseedCopies", InputData.BoolType))
    inputSpecification.addSub(InputData.parameterInputFactory("Fourier", contentType=InputData.FloatListType))
    inputSpecification.addSub(InputData.parameterInputFactory("preserveInputCDF", contentType=InputData.BoolType))
    ### ARMA zero filter
    zeroFilt = InputData.parameterInputFactory('ZeroFilter', contentType=InputData.StringType)
    zeroFilt.addParam('tol', InputData.FloatType)
    inputSpecification.addSub(zeroFilt)
    ### ARMA out truncation
    outTrunc = InputData.parameterInputFactory('outTruncation', contentType=InputData.StringListType)
    domainEnumType = InputData.makeEnumType('domain', 'truncateDomainType', ['positive', 'negative'])
    outTrunc.addParam('domain', domainEnumType, True)
    inputSpecification.addSub(outTrunc)
    ### ARMA specific fourier
    specFourier = InputData.parameterInputFactory('SpecificFourier', strictMode=True)
    specFourier.addParam("variables", InputData.StringListType, True)
    specFourier.addSub(InputData.parameterInputFactory('periods', contentType=InputData.FloatListType))
    inputSpecification.addSub(specFourier)
<<<<<<< HEAD
    ### ARMA multiyear
    multiYear = InputData.parameterInputFactory('Multiyear')
    multiYear.addSub(InputData.parameterInputFactory('years', contentType=InputData.IntegerType))
    growth = InputData.parameterInputFactory('growth', contentType=InputData.FloatType)
    growth.addParam('targets', InputData.StringListType, True)
    growthEnumType = InputData.makeEnumType('growth', 'armaGrowthType', ['exponential', 'linear'])
    growth.addParam('mode', growthEnumType, True)
    multiYear.addSub(growth)
    inputSpecification.addSub(multiYear)
=======
    ### ARMA peaks
    peaks = InputData.parameterInputFactory('Peaks')
    window = InputData.parameterInputFactory('window',contentType=InputData.FloatListType)
    window.addParam('width', InputData.FloatType, True)
    peaks.addSub(window)
    peaks.addParam('threshold', InputData.FloatType)
    peaks.addParam('target', InputData.StringType)
    peaks.addParam('period', InputData.FloatType)
    inputSpecification.addSub(peaks)
>>>>>>> 37f0ad26
    # inputs for neural_network
    inputSpecification.addSub(InputData.parameterInputFactory("hidden_layer_sizes", InputData.StringType))
    inputSpecification.addSub(InputData.parameterInputFactory("activation", InputData.StringType))
    inputSpecification.addSub(InputData.parameterInputFactory("batch_size", InputData.StringType))
    inputSpecification.addSub(InputData.parameterInputFactory("learning_rate_init", InputData.FloatType))
    inputSpecification.addSub(InputData.parameterInputFactory("momentum", InputData.FloatType))
    inputSpecification.addSub(InputData.parameterInputFactory("nesterovs_momentum", InputData.StringType)) # bool
    inputSpecification.addSub(InputData.parameterInputFactory("early_stopping", InputData.StringType)) # bool
    inputSpecification.addSub(InputData.parameterInputFactory("validation_fraction", InputData.FloatType))
    inputSpecification.addSub(InputData.parameterInputFactory("beta_1", InputData.FloatType))
    inputSpecification.addSub(InputData.parameterInputFactory("beta_2", InputData.FloatType))
    # PolyExp
    inputSpecification.addSub(InputData.parameterInputFactory("maxNumberExpTerms", InputData.IntegerType))
    inputSpecification.addSub(InputData.parameterInputFactory("numberExpTerms", InputData.IntegerType))
    inputSpecification.addSub(InputData.parameterInputFactory("maxPolyOrder", InputData.IntegerType))
    inputSpecification.addSub(InputData.parameterInputFactory("polyOrder", InputData.IntegerType))
    coeffRegressorEnumType = InputData.makeEnumType("coeffRegressor","coeffRegressorType",["poly","spline","nearest"])
    inputSpecification.addSub(InputData.parameterInputFactory("coeffRegressor", contentType=coeffRegressorEnumType))
    # DMD
    inputSpecification.addSub(InputData.parameterInputFactory("rankSVD", InputData.IntegerType))
    inputSpecification.addSub(InputData.parameterInputFactory("energyRankSVD", InputData.FloatType))
    inputSpecification.addSub(InputData.parameterInputFactory("rankTLSQ", InputData.IntegerType))
    inputSpecification.addSub(InputData.parameterInputFactory("exactModes", InputData.BoolType))
    inputSpecification.addSub(InputData.parameterInputFactory("optimized", InputData.BoolType))
    inputSpecification.addSub(InputData.parameterInputFactory("dmdType", InputData.StringType))

    #Estimators can include ROMs, and so because baseNode does a copy, this
    #needs to be after the rest of ROMInput is defined.
    EstimatorInput = InputData.parameterInputFactory('estimator', contentType=InputData.StringType, baseNode=inputSpecification)
    EstimatorInput.addParam("estimatorType", InputData.StringType, False)
    #The next lines are to make subType and name not required.
    EstimatorInput.addParam("subType", InputData.StringType, False)
    EstimatorInput.addParam("name", InputData.StringType, False)
    inputSpecification.addSub(EstimatorInput)

    return inputSpecification

  @classmethod
  def specializeValidateDict(cls):
    """
      This method describes the types of input accepted with a certain role by the model class specialization
      @ In, None
      @ Out, None
    """
    cls.validateDict['Input' ]                    = [cls.validateDict['Input' ][0]]
    cls.validateDict['Input' ][0]['required'    ] = True
    cls.validateDict['Input' ][0]['multiplicity'] = 1
    cls.validateDict['Output'][0]['type'        ] = ['PointSet', 'HistorySet', 'DataSet']

  def __init__(self,runInfoDict):
    """
      Constructor
      @ In, runInfoDict, dict, the dictionary containing the runInfo (read in the XML input file)
      @ Out, None
    """
    Dummy.__init__(self,runInfoDict)
    self.initializationOptionDict = {}          # ROM initialization options
    self.amITrained                = False      # boolean flag, is the ROM trained?
    self.supervisedEngine          = None       # dict of ROM instances (== number of targets => keys are the targets)
    self.printTag = 'ROM MODEL'

    # for Clustered ROM
    self.addAssemblerObject('Classifier','-1',True)
    self.addAssemblerObject('Metric','-n',True)

  def __getstate__(self):
    """
      Method for choosing what gets serialized in this class
      @ In, None
      @ Out, d, dict, things to serialize
    """
    d = copy.copy(self.__dict__)
    # NOTE assemblerDict isn't needed if ROM already trained, but it can create an infinite recursion
    ## for the ROMCollection if left in, so remove it on getstate.
    del d['assemblerDict']
    # input params isn't picklable (right now)
    d['initializationOptionDict'].pop('paramInput', None)
    return d

  def __setstate__(self, d):
    """
      Method for unserializing.
      @ In, d, dict, things to unserialize
      @ Out, None
    """
    # default setstate behavior
    self.__dict__ = d
    # since we pop this out during saving state, initialize it here
    self.assemblerDict = {}

  def _readMoreXML(self,xmlNode):
    """
      Function to read the portion of the xml input that belongs to this specialized class
      and initialize some stuff based on the inputs got
      @ In, xmlNode, xml.etree.ElementTree.Element, Xml element node
      @ Out, None
    """
    Dummy._readMoreXML(self, xmlNode)
    self.initializationOptionDict['name'] = self.name
    paramInput = ROM.getInputSpecification()()
    paramInput.parseNode(xmlNode)
    def tryStrParse(s):
      """
        Trys to parse if it is stringish
        @ In, s, string, possible string
        @ Out, s, string, original type, or possibly parsed string
      """
      return utils.tryParse(s) if type(s).__name__ in ['str','unicode'] else s

    for child in paramInput.subparts:
      if len(child.parameterValues) > 0:
        if child.getName() == 'alias':
          continue
        if child.getName() not in self.initializationOptionDict.keys():
          self.initializationOptionDict[child.getName()]={}
        # "tuple" here allows values to be listed, probably not great but works
        key = child.value if not isinstance(child.value,list) else tuple(child.value)
        self.initializationOptionDict[child.getName()][key]=child.parameterValues
      else:
        if child.getName() == 'estimator':
          self.initializationOptionDict[child.getName()] = {}
          for node in child.subparts:
            self.initializationOptionDict[child.getName()][node.getName()] = tryStrParse(node.value)
        else:
          self.initializationOptionDict[child.getName()] = tryStrParse(child.value)
    # if working with a pickled ROM, send along that information
    if self.subType == 'pickledROM':
      self.initializationOptionDict['pickled'] = True
    self.initializationOptionDict['paramInput'] = paramInput
    self._initializeSupervisedGate(**self.initializationOptionDict)
    #the ROM is instanced and initialized
    self.mods = self.mods + list(set(utils.returnImportModuleString(inspect.getmodule(SupervisedLearning),True)) - set(self.mods))
    self.mods = self.mods + list(set(utils.returnImportModuleString(inspect.getmodule(LearningGate),True)) - set(self.mods))

  def _initializeSupervisedGate(self,**initializationOptions):
    """
      Method to initialize the supervisedGate class
      @ In, initializationOptions, dict, the initialization options
      @ Out, None
    """
    self.supervisedEngine = LearningGate.returnInstance('SupervisedGate', self.subType, self, **initializationOptions)

  def writePointwiseData(self, writeTo):
    """
      Called by the OutStreamPrint object to cause the ROM to print information about itself
      @ In, writeTo, DataObject, data structure to add data to
      @ Out, None
    """
    # TODO handle statepoint ROMs (dynamic, but rom doesn't handle intrinsically)
    ## should probably let the LearningGate handle this! It knows how to stitch together pieces, sort of.
    engines = self.supervisedEngine.supervisedContainer
    for engine in engines:
      engine.writePointwiseData(writeTo)

  def writeXML(self, what='all'):
    """
      Called by the OutStreamPrint object to cause the ROM to print itself
      @ In, what, string, optional, keyword requesting what should be printed
      @ Out, xml, xmlUtils.StaticXmlElement, written meta
    """
    #determine dynamic or static
    dynamic = self.supervisedEngine.isADynamicModel
    # determine if it can handle dynamic data
    handleDynamicData = self.supervisedEngine.canHandleDynamicData
    # get pivot parameter
    pivotParameterId = self.supervisedEngine.pivotParameterId
    # find some general settings needed for either dynamic or static handling
    ## get all the targets the ROMs have
    ROMtargets = self.supervisedEngine.initializationOptions['Target'].split(",")
    ## establish requested targets
    targets = ROMtargets if what=='all' else what.split(',')
    ## establish sets of engines to work from
    engines = self.supervisedEngine.supervisedContainer
    # if the ROM is "dynamic" (e.g. time-dependent targets), then how we print depends
    #    on whether the engine is naturally dynamic or whether we need to handle that part.
    if dynamic and not handleDynamicData:
      # time-dependent, but we manage the output (chopped)
      xml = xmlUtils.DynamicXmlElement('ROM', pivotParam = pivotParameterId)
      ## pre-print printing
      engines[0].writeXMLPreamble(xml) #let the first engine write the preamble
      for s,rom in enumerate(engines):
        pivotValue = self.supervisedEngine.historySteps[s]
        #for target in targets: # should be handled by SVL engine or here??
        #  #skip the pivot param
        #  if target == pivotParameterId:
        #    continue
        #otherwise, call engine's print method
        self.raiseAMessage('Printing time-like',pivotValue,'ROM XML')
        subXML = xmlUtils.StaticXmlElement(self.supervisedEngine.supervisedContainer[0].printTag)
        rom.writeXML(subXML, skip = [pivotParameterId])
        for element in subXML.getRoot():
          xml.addScalarNode(element, pivotValue)
        #xml.addScalarNode(subXML.getRoot(), pivotValue)
    else:
      # directly accept the results from the engine
      xml = xmlUtils.StaticXmlElement(self.name)
      ## pre-print printing
      engines[0].writeXMLPreamble(xml)
      engines[0].writeXML(xml)
    return xml

  def reset(self):
    """
      Reset the ROM
      @ In,  None
      @ Out, None
    """
    self.supervisedEngine.reset()
    self.amITrained   = False

  def getInitParams(self):
    """
      This function is called from the base class to print some of the information inside the class.
      Whatever is permanent in the class and not inherited from the parent class should be mentioned here
      The information is passed back in the dictionary. No information about values that change during the simulation are allowed
      @ In, None
      @ Out, paramDict, dict, dictionary containing the parameter names as keys
        and each parameter's initial value as the dictionary values
    """
    paramDict = self.supervisedEngine.getInitParams()
    return paramDict

  def train(self,trainingSet):
    """
      This function train the ROM
      @ In, trainingSet, dict or PointSet or HistorySet, data used to train the ROM; if an HistorySet is provided the a list of ROM is created in order to create a temporal-ROM
      @ Out, None
    """
    if type(trainingSet).__name__ == 'ROM':
      self.initializationOptionDict = copy.deepcopy(trainingSet.initializationOptionDict)
      self.trainingSet              = copy.copy(trainingSet.trainingSet)
      self.amITrained               = copy.deepcopy(trainingSet.amITrained)
      self.supervisedEngine         = copy.deepcopy(trainingSet.supervisedEngine)
    else:
      # TODO: The following check may need to be moved to Dummy Class -- wangc 7/30/2018
      if type(trainingSet).__name__ != 'dict' and trainingSet.type == 'HistorySet':
        pivotParameterId = self.supervisedEngine.pivotParameterId
        if not trainingSet.checkIndexAlignment(indexesToCheck=pivotParameterId):
          self.raiseAnError(IOError, "The data provided by the data object", trainingSet.name, "is not synchonized!",
                  "The time-dependent ROM requires all the histories are synchonized!")
      self.trainingSet = copy.copy(self._inputToInternal(trainingSet))
      self._replaceVariablesNamesWithAliasSystem(self.trainingSet, 'inout', False)
      # grab assembled stuff and pass it through
      ## TODO this should be changed when the SupervisedLearning objects themselves can use the Assembler
      self.supervisedEngine.train(self.trainingSet, self.assemblerDict)
      self.amITrained = self.supervisedEngine.amITrained

  def confidence(self,request,target = None):
    """
      This is to get a value that is inversely proportional to the confidence that we have
      forecasting the target value for the given set of features. The reason to chose the inverse is because
      in case of normal distance this would be 1/distance that could be infinity
      @ In, request, datatype, feature coordinates (request)
      @ Out, confidenceDict, dict, the dict containing the confidence on each target ({'target1':np.array(size 1 or n_ts),'target2':np.array(...)}
    """
    inputToROM = self._inputToInternal(request)
    confidenceDict = self.supervisedEngine.confidence(inputToROM)
    return confidenceDict

  def evaluate(self,request):
    """
      When the ROM is used directly without need of having the sampler passing in the new values evaluate instead of run should be used
      @ In, request, datatype, feature coordinates (request)
      @ Out, outputEvaluation, dict, the dict containing the outputs for each target ({'target1':np.array(size 1 or n_ts),'target2':np.array(...)}
    """
    inputToROM       = self._inputToInternal(request)
    outputEvaluation = self.supervisedEngine.evaluate(inputToROM)
    # assure numpy array formatting # TODO can this be done in the supervised engine instead?
    for k,v in outputEvaluation.items():
      outputEvaluation[k] = np.atleast_1d(v)
    return outputEvaluation

  def _externalRun(self,inRun):
    """
      Method that performs the actual run of the imported external model (separated from run method for parallelization purposes)
      @ In, inRun, datatype, feature coordinates
      @ Out, returnDict, dict, the return dictionary containing the results
    """
    returnDict = self.evaluate(inRun)
    self._replaceVariablesNamesWithAliasSystem(returnDict, 'output', True)
    self._replaceVariablesNamesWithAliasSystem(inRun, 'input', True)
    return returnDict

  def evaluateSample(self, myInput, samplerType, kwargs):
    """
        This will evaluate an individual sample on this model. Note, parameters
        are needed by createNewInput and thus descriptions are copied from there.
        @ In, myInput, list, the inputs (list) to start from to generate the new one
        @ In, samplerType, string, is the type of sampler that is calling to generate a new input
        @ In, kwargs, dict,  is a dictionary that contains the information coming from the sampler,
           a mandatory key is the sampledVars'that contains a dictionary {'name variable':value}
        @ Out, rlz, dict, This will hold two pieces of information,
          the first will be the input data used to generate this sample,
          the second will be the output of this model given the specified
          inputs
    """
    Input = self.createNewInput(myInput, samplerType, **kwargs)
    inRun = self._manipulateInput(Input[0])
    # collect results from model run
    result = self._externalRun(inRun)
    # build realization
    # assure rlz has all metadata
    self._replaceVariablesNamesWithAliasSystem(kwargs['SampledVars'] ,'input',True)
    rlz = dict((var,np.atleast_1d(kwargs[var])) for var in kwargs.keys())
    # update rlz with input space from inRun and output space from result
    rlz.update(dict((var,np.atleast_1d(inRun[var] if var in kwargs['SampledVars'] else result[var])) for var in set(itertools.chain(result.keys(),inRun.keys()))))
    return rlz

  def setAdditionalParams(self, params):
    """
      Used to set parameters at a time other than initialization (such as deserializing).
      @ In, params, dict, new params to set (internals depend on ROM)
      @ Out, None
    """
    self.supervisedEngine.setAdditionalParams(params)
<|MERGE_RESOLUTION|>--- conflicted
+++ resolved
@@ -209,7 +209,6 @@
     specFourier.addParam("variables", InputData.StringListType, True)
     specFourier.addSub(InputData.parameterInputFactory('periods', contentType=InputData.FloatListType))
     inputSpecification.addSub(specFourier)
-<<<<<<< HEAD
     ### ARMA multiyear
     multiYear = InputData.parameterInputFactory('Multiyear')
     multiYear.addSub(InputData.parameterInputFactory('years', contentType=InputData.IntegerType))
@@ -219,7 +218,6 @@
     growth.addParam('mode', growthEnumType, True)
     multiYear.addSub(growth)
     inputSpecification.addSub(multiYear)
-=======
     ### ARMA peaks
     peaks = InputData.parameterInputFactory('Peaks')
     window = InputData.parameterInputFactory('window',contentType=InputData.FloatListType)
@@ -229,7 +227,6 @@
     peaks.addParam('target', InputData.StringType)
     peaks.addParam('period', InputData.FloatType)
     inputSpecification.addSub(peaks)
->>>>>>> 37f0ad26
     # inputs for neural_network
     inputSpecification.addSub(InputData.parameterInputFactory("hidden_layer_sizes", InputData.StringType))
     inputSpecification.addSub(InputData.parameterInputFactory("activation", InputData.StringType))
